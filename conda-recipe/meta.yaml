{% set required_compiler_and_mkl_version = "2024.0" %}
{% set max_compiler_version = "2024.0.1" %}
{% set required_dpctl_version = "0.15.1dev2" %}

package:
    name: dpnp
    version: {{ GIT_DESCRIBE_TAG }}
source:
    path: ..

requirements:
    host:
      - python
      - setuptools
      - numpy
      - cython
      - cmake >=3.21
      - ninja
      - git
<<<<<<< HEAD
      - dpctl >=0.15.1dev1
      - mkl-devel-dpcpp {{ environ.get('MKL_VER', '>=2024.0.0') }}
=======
      - dpctl >={{ required_dpctl_version }}
      - mkl-devel-dpcpp >={{ required_compiler_and_mkl_version }}
>>>>>>> 5b25163e
      - onedpl-devel
      - tbb-devel
      - wheel
      - scikit-build
    build:
      - {{ compiler('cxx') }}
<<<<<<< HEAD
      - {{ compiler('dpcpp') }}  >=2024.0.0  # [not osx]
      - sysroot_linux-64 >=2.28 # [linux]
    run:
      - python
      - dpctl >=0.15.1dev1
=======
      - {{ compiler('dpcpp') }} >={{ required_compiler_and_mkl_version }},<{{ max_compiler_version }} # [not osx]
      - sysroot_linux-64 >=2.28 # [linux]
    run:
      - python
      - {{ pin_compatible('dpctl', min_pin='x.x.x', max_pin=None) }}
>>>>>>> 5b25163e
      - {{ pin_compatible('dpcpp-cpp-rt', min_pin='x.x', max_pin='x') }}
      - {{ pin_compatible('mkl-dpcpp', min_pin='x.x', max_pin='x') }}
      - {{ pin_compatible('numpy', min_pin='x.x', max_pin='x') }}

build:
    number: {{ GIT_DESCRIBE_NUMBER }}
    include_recipe: False
    script_env:
      - WHEELS_OUTPUT_FOLDER

test:
    requires:
      - pytest
      - setuptools
    source_files:
      - examples
      - tests
      - setup.cfg
    commands:
      - python -c "import dpnp"
      - pytest -s

about:
    home: https://github.com/IntelPython/dpnp
    license: BSD-2-Clause
    license_file: LICENSE.txt
    description: |
        <strong>LEGAL NOTICE: Use of this software package is subject to the
        software license agreement (as set forth above, in the license section of
        the installed Conda package and/or the README file) and all notices,
        disclaimers or license terms for third party or open source software
        included in or with the software.</strong>
        <br/><br/>
        EULA: <a href="https://opensource.org/licenses/BSD-2-Clause" target="_blank">BSD-2-Clause</a>
        <br/><br/><|MERGE_RESOLUTION|>--- conflicted
+++ resolved
@@ -1,5 +1,4 @@
 {% set required_compiler_and_mkl_version = "2024.0" %}
-{% set max_compiler_version = "2024.0.1" %}
 {% set required_dpctl_version = "0.15.1dev2" %}
 
 package:
@@ -17,32 +16,19 @@
       - cmake >=3.21
       - ninja
       - git
-<<<<<<< HEAD
-      - dpctl >=0.15.1dev1
-      - mkl-devel-dpcpp {{ environ.get('MKL_VER', '>=2024.0.0') }}
-=======
       - dpctl >={{ required_dpctl_version }}
       - mkl-devel-dpcpp >={{ required_compiler_and_mkl_version }}
->>>>>>> 5b25163e
       - onedpl-devel
       - tbb-devel
       - wheel
       - scikit-build
     build:
       - {{ compiler('cxx') }}
-<<<<<<< HEAD
-      - {{ compiler('dpcpp') }}  >=2024.0.0  # [not osx]
-      - sysroot_linux-64 >=2.28 # [linux]
-    run:
-      - python
-      - dpctl >=0.15.1dev1
-=======
-      - {{ compiler('dpcpp') }} >={{ required_compiler_and_mkl_version }},<{{ max_compiler_version }} # [not osx]
+      - {{ compiler('dpcpp') }} >={{ required_compiler_and_mkl_version }} # [not osx]
       - sysroot_linux-64 >=2.28 # [linux]
     run:
       - python
       - {{ pin_compatible('dpctl', min_pin='x.x.x', max_pin=None) }}
->>>>>>> 5b25163e
       - {{ pin_compatible('dpcpp-cpp-rt', min_pin='x.x', max_pin='x') }}
       - {{ pin_compatible('mkl-dpcpp', min_pin='x.x', max_pin='x') }}
       - {{ pin_compatible('numpy', min_pin='x.x', max_pin='x') }}
