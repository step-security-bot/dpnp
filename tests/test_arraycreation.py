import pytest

import dpnp

import dpctl
import dpctl.tensor as dpt

import numpy
from numpy.testing import (
    assert_allclose,
    assert_array_equal,
    assert_raises
)

import tempfile


# TODO: discuss with DPCTL why no exception on complex128
def is_dtype_supported(dtype, no_complex_check=False):
    device = dpctl.SyclQueue().sycl_device

    if dtype is dpnp.float16 and not device.has_aspect_fp16:
        return False
    if dtype is dpnp.float64 and not device.has_aspect_fp64:
        return False
    if dtype is dpnp.complex128 and not device.has_aspect_fp64 and not no_complex_check:
        return False
    return True


@pytest.mark.parametrize("start",
                         [0, -5, 10, -2.5, 9.7],
                         ids=['0', '-5', '10', '-2.5', '9.7'])
@pytest.mark.parametrize("stop",
                         [None, 10, -2, 20.5, 1000],
                         ids=['None', '10', '-2', '20.5', '10**5'])
@pytest.mark.parametrize("step",
                         [None, 1, 2.7, -1.6, 100],
                         ids=['None', '1', '2.7', '-1.6', '100'])
@pytest.mark.parametrize("dtype",
                         [numpy.complex128, numpy.complex64, numpy.float64, numpy.float32,
                          numpy.float16, numpy.int64, numpy.int32],
                         ids=['complex128', 'complex64', 'float64', 'float32',
                              'float16', 'int64', 'int32'])
def test_arange(start, stop, step, dtype):
    rtol_mult = 2
    if numpy.issubdtype(dtype, numpy.float16):
        # numpy casts to float32 type when computes float16 data
        rtol_mult = 4

    func = lambda xp: xp.arange(start, stop=stop, step=step, dtype=dtype)

    if not is_dtype_supported(dtype):
        if stop is None:
            _stop, _start = start, 0
        else:
            _stop, _start = stop, start
        _step = 1 if step is None else step

        if _start == _stop:
            pass
        elif (_step < 0) ^ (_start < _stop):
            # exception is raising when dpctl calls a kernel function,
            # i.e. when resulting array is not empty
            assert_raises(RuntimeError, func, dpnp)
            return

    exp_array = func(numpy)
    res_array = func(dpnp).asnumpy()

    if numpy.issubdtype(dtype, numpy.floating) or numpy.issubdtype(dtype, numpy.complexfloating):
        assert_allclose(exp_array, res_array, rtol=rtol_mult*numpy.finfo(dtype).eps)
    else:
        assert_array_equal(exp_array, res_array)


@pytest.mark.parametrize("k",
                         [-6, -5, -4, -3, -2, -1, 0, 1, 2, 3, 4, 5, 6],
                         ids=['-6', '-5', '-4', '-3', '-2', '-1', '0', '1', '2', '3', '4', '5', '6'])
@pytest.mark.parametrize("v",
                         [[0, 1, 2, 3, 4],
                          [1, 1, 1, 1, 1],
                          [[0, 0], [0, 0]],
                          [[1, 2], [1, 2]],
                          [[1, 2], [3, 4]],
                          [[0, 1, 2], [3, 4, 5], [6, 7, 8]],
                          [[0, 1, 2, 3, 4], [5, 6, 7, 8, 9]]],
                         ids=['[0, 1, 2, 3, 4]',
                              '[1, 1, 1, 1, 1]',
                              '[[0, 0], [0, 0]]',
                              '[[1, 2], [1, 2]]',
                              '[[1, 2], [3, 4]]',
                              '[[0, 1, 2], [3, 4, 5], [6, 7, 8]]',
                              '[[0, 1, 2, 3, 4], [5, 6, 7, 8, 9]]'])
def test_diag(v, k):
    a = numpy.array(v)
    ia = dpnp.array(a)
    expected = numpy.diag(a, k)
    result = dpnp.diag(ia, k)
    assert_array_equal(expected, result)


@pytest.mark.parametrize("N",
                         [0, 1, 2, 3, 4],
                         ids=['0', '1', '2', '3', '4'])
@pytest.mark.parametrize("M",
                         [None, 0, 1, 2, 3, 4],
                         ids=['None', '0', '1', '2', '3', '4'])
@pytest.mark.parametrize("k",
                         [-5, -4, -3, -2, -1, 0, 1, 2, 3, 4, 5],
                         ids=['-5', '-4', '-3', '-2', '-1', '0', '1', '2', '3', '4', '5'])
@pytest.mark.parametrize("dtype",
                         [numpy.float64, numpy.float32, numpy.int64, numpy.int32],
                         ids=['float64', 'float32', 'int64', 'int32'])
def test_eye(N, M, k, dtype):
    expected = numpy.eye(N, M=M, k=k, dtype=dtype)
    result = dpnp.eye(N, M=M, k=k, dtype=dtype)
    assert_array_equal(expected, result)


<<<<<<< HEAD
@pytest.mark.parametrize("type",
=======
@pytest.mark.usefixtures("allow_fall_back_on_numpy")
@pytest.mark.parametrize("dtype",
>>>>>>> 62fa3aba
                         [numpy.float64, numpy.float32, numpy.int64, numpy.int32],
                         ids=['float64', 'float32', 'int64', 'int32'])
def test_frombuffer(dtype):
    buffer = b'12345678'
    func = lambda xp: xp.frombuffer(buffer, dtype=dtype)

    if not is_dtype_supported(dtype):
        # dtpcl intercepts RuntimeError about 'double' type and raise ValueError instead
        assert_raises(ValueError, func, dpnp)
        return

    assert_array_equal(func(dpnp), func(numpy))


<<<<<<< HEAD
@pytest.mark.parametrize("type",
=======
@pytest.mark.usefixtures("allow_fall_back_on_numpy")
@pytest.mark.parametrize("dtype",
>>>>>>> 62fa3aba
                         [numpy.float64, numpy.float32, numpy.int64, numpy.int32],
                         ids=['float64', 'float32', 'int64', 'int32'])
def test_fromfile(dtype):
    with tempfile.TemporaryFile() as fh:
        fh.write(b"\x00\x01\x02\x03\x04\x05\x06\x07\x08")
        fh.flush()

        func = lambda xp: xp.fromfile(fh, dtype=dtype)

        if not is_dtype_supported(dtype):
            fh.seek(0)
            # dtpcl intercepts RuntimeError about 'double' type and raise ValueError instead
            assert_raises(ValueError, func, dpnp)
            return

        fh.seek(0)
        np_res = func(numpy)

        fh.seek(0)
        dpnp_res = func(dpnp)

        assert_array_equal(dpnp_res, np_res)


<<<<<<< HEAD
@pytest.mark.parametrize("type",
=======
@pytest.mark.usefixtures("allow_fall_back_on_numpy")
@pytest.mark.parametrize("dtype",
>>>>>>> 62fa3aba
                         [numpy.float64, numpy.float32, numpy.int64, numpy.int32],
                         ids=['float64', 'float32', 'int64', 'int32'])
def test_fromfunction(dtype):
    def func(x, y):
        return x * y

    shape = (3, 3)
    call_func = lambda xp: xp.fromfunction(func, shape=shape, dtype=dtype)

    if not is_dtype_supported(dtype):
        # dtpcl intercepts RuntimeError about 'double' type and raise ValueError instead
        assert_raises(ValueError, call_func, dpnp)
        return

    assert_array_equal(call_func(dpnp), call_func(numpy))


<<<<<<< HEAD
@pytest.mark.parametrize("type",
=======
@pytest.mark.usefixtures("allow_fall_back_on_numpy")
@pytest.mark.parametrize("dtype",
>>>>>>> 62fa3aba
                         [numpy.float64, numpy.float32, numpy.int64, numpy.int32],
                         ids=['float64', 'float32', 'int64', 'int32'])
def test_fromiter(dtype):
    _iter = [1, 2, 3, 4]
    func = lambda xp: xp.fromiter(_iter, dtype=dtype)

    if not is_dtype_supported(dtype):
        # dtpcl intercepts RuntimeError about 'double' type and raise ValueError instead
        assert_raises(ValueError, func, dpnp)
        return

    assert_array_equal(func(dpnp), func(numpy))


<<<<<<< HEAD
@pytest.mark.parametrize("type",
=======
@pytest.mark.usefixtures("allow_fall_back_on_numpy")
@pytest.mark.parametrize("dtype",
>>>>>>> 62fa3aba
                         [numpy.float64, numpy.float32, numpy.int64, numpy.int32],
                         ids=['float64', 'float32', 'int64', 'int32'])
def test_fromstring(dtype):
    string = "1 2 3 4"
    func = lambda xp: xp.fromstring(string, dtype=dtype, sep=' ')

    if not is_dtype_supported(dtype):
        # dtpcl intercepts RuntimeError about 'double' type and raise ValueError instead
        assert_raises(ValueError, func, dpnp)
        return

    assert_array_equal(func(dpnp), func(numpy))


<<<<<<< HEAD
@pytest.mark.parametrize("type",
=======
@pytest.mark.usefixtures("allow_fall_back_on_numpy")
@pytest.mark.parametrize("dtype",
>>>>>>> 62fa3aba
                         [numpy.float64, numpy.float32, numpy.int64, numpy.int32],
                         ids=['float64', 'float32', 'int64', 'int32'])
@pytest.mark.parametrize("num",
                         [2, 4, 8, 3, 9, 27])
@pytest.mark.parametrize("endpoint",
                         [True, False])
def test_geomspace(dtype, num, endpoint):
    start = 2
    stop = 256

    func = lambda xp: xp.geomspace(start, stop, num, endpoint, dtype)

    if not is_dtype_supported(dtype):
        # dtpcl intercepts RuntimeError about 'double' type and raise ValueError instead
        assert_raises(ValueError, func, dpnp)
        return

    np_res = func(numpy)
    dpnp_res = func(dpnp)

    # Note that the above may not produce exact integers:
    # (c) https://numpy.org/doc/stable/reference/generated/numpy.geomspace.html
    if dtype in [numpy.int64, numpy.int32]:
        assert_allclose(dpnp_res, np_res, atol=1)
    else:
        assert_allclose(dpnp_res, np_res)


@pytest.mark.parametrize("n",
                         [0, 1, 4],
                         ids=['0', '1', '4'])
@pytest.mark.parametrize("dtype",
                         [numpy.float64, numpy.float32, numpy.int64, numpy.int32,
                          numpy.bool, numpy.complex64, numpy.complex128, None],
                         ids=['float64', 'float32', 'int64', 'int32',
                              'bool', 'complex64', 'complex128', 'None'])
def test_identity(n, dtype):
    func = lambda xp: xp.identity(n, dtype=dtype)

    if n > 0 and not is_dtype_supported(dtype):
        assert_raises(RuntimeError, func, dpnp)
        return

    assert_array_equal(func(numpy), func(dpnp))


<<<<<<< HEAD
@pytest.mark.parametrize("type",
=======
@pytest.mark.usefixtures("allow_fall_back_on_numpy")
@pytest.mark.parametrize("dtype",
>>>>>>> 62fa3aba
                         [numpy.float64, numpy.float32, numpy.int64, numpy.int32],
                         ids=['float64', 'float32', 'int64', 'int32'])
def test_loadtxt(dtype):
    func = lambda xp: xp.loadtxt(fh, dtype=dtype)

    with tempfile.TemporaryFile() as fh:
        fh.write(b"1 2 3 4")
        fh.flush()

        if not is_dtype_supported(dtype):
            # dtpcl intercepts RuntimeError about 'double' type and raise ValueError instead
            fh.seek(0)
            assert_raises(ValueError, func, dpnp)
            return

        fh.seek(0)
        np_res = func(numpy)
        fh.seek(0)
        dpnp_res = func(dpnp)

        assert_array_equal(dpnp_res, np_res)


@pytest.mark.parametrize("dtype",
                         [numpy.float64, numpy.float32, numpy.int64, numpy.int32, None],
                         ids=['float64', 'float32', 'int64', 'int32', 'None'])
@pytest.mark.parametrize("type",
                         [numpy.float64, numpy.float32, numpy.int64, numpy.int32],
                         ids=['float64', 'float32', 'int64', 'int32'])
@pytest.mark.parametrize("offset",
                         [0, 1],
                         ids=['0', '1'])
@pytest.mark.parametrize("array",
                         [[[0, 0], [0, 0]],
                          [[1, 2], [1, 2]],
                          [[1, 2], [3, 4]],
                          [[0, 1, 2], [3, 4, 5], [6, 7, 8]],
                          [[0, 1, 2, 3, 4], [5, 6, 7, 8, 9]],
                          [[[1, 2], [3, 4]], [[1, 2], [2, 1]], [[1, 3], [3, 1]]],
                          [[[[1, 2], [3, 4]], [[1, 2], [2, 1]]], [[[1, 3], [3, 1]], [[0, 1], [1, 3]]]],
                          [[[[1, 2, 3], [3, 4, 5]], [[1, 2, 3], [2, 1, 0]]], [
                              [[1, 3, 5], [3, 1, 0]], [[0, 1, 2], [1, 3, 4]]]],
                          [[[[1, 2, 3], [4, 5, 6]], [[7, 8, 9], [10, 11, 12]]], [[[13, 14, 15], [16, 17, 18]], [[19, 20, 21], [22, 23, 24]]]]],
                         ids=['[[0, 0], [0, 0]]',
                              '[[1, 2], [1, 2]]',
                              '[[1, 2], [3, 4]]',
                              '[[0, 1, 2], [3, 4, 5], [6, 7, 8]]',
                              '[[0, 1, 2, 3, 4], [5, 6, 7, 8, 9]]',
                              '[[[1, 2], [3, 4]], [[1, 2], [2, 1]], [[1, 3], [3, 1]]]',
                              '[[[[1, 2], [3, 4]], [[1, 2], [2, 1]]], [[[1, 3], [3, 1]], [[0, 1], [1, 3]]]]',
                              '[[[[1, 2, 3], [3, 4, 5]], [[1, 2, 3], [2, 1, 0]]], [[[1, 3, 5], [3, 1, 0]], [[0, 1, 2], [1, 3, 4]]]]',
                              '[[[[1, 2, 3], [4, 5, 6]], [[7, 8, 9], [10, 11, 12]]], [[[13, 14, 15], [16, 17, 18]], [[19, 20, 21], [22, 23, 24]]]]'])
def test_trace(array, offset, type, dtype):
    create_array = lambda xp: xp.array(array, type)
    trace_func = lambda xp, x: xp.trace(x, offset=offset, dtype=dtype)

    if not is_dtype_supported(type):
        # dtpcl intercepts RuntimeError about 'double' type and raise ValueError instead
        assert_raises(ValueError, create_array, dpnp)
        return

    a = create_array(numpy)
    ia = create_array(dpnp)

    if not is_dtype_supported(dtype):
        assert_raises(RuntimeError, trace_func, dpnp, ia)
        return

    expected = trace_func(numpy, a)
    result = trace_func(dpnp, ia)
    assert_array_equal(expected, result)


@pytest.mark.parametrize("N",
                         [0, 1, 2, 3, 4],
                         ids=['0', '1', '2', '3', '4'])
@pytest.mark.parametrize("M",
                         [0, 1, 2, 3, 4],
                         ids=['0', '1', '2', '3', '4'])
@pytest.mark.parametrize("k",
                         [-5, -4, -3, -2, -1, 0, 1, 2, 3, 4, 5],
                         ids=['-5', '-4', '-3', '-2', '-1', '0', '1', '2', '3', '4', '5'])
@pytest.mark.parametrize("dtype",
                         [numpy.float64, numpy.float32, float, numpy.int64, numpy.int32, numpy.int, numpy.float, int],
                         ids=['float64', 'float32', 'numpy.float', 'float', 'int64', 'int32', 'numpy.int', 'int'])
def test_tri(N, M, k, dtype):
    func = lambda xp: xp.tri(N, M, k, dtype=dtype)

    if M > 0 and N > 0 and not is_dtype_supported(dtype):
        assert_raises(RuntimeError, func, dpnp)
        return

    assert_array_equal(func(dpnp), func(numpy))


def test_tri_default_dtype():
    expected = numpy.tri(3, 5, -1)
    result = dpnp.tri(3, 5, -1)
    assert_array_equal(result, expected)


@pytest.mark.parametrize("k",
                         [-6, -5, -4, -3, -2, -1, 0, 1, 2, 3, 4, 5, 6],
                         ids=['-6', '-5', '-4', '-3', '-2', '-1', '0', '1', '2', '3', '4', '5', '6'])
@pytest.mark.parametrize("m",
                         [[0, 1, 2, 3, 4],
                          [1, 1, 1, 1, 1],
                          [[0, 0], [0, 0]],
                          [[1, 2], [1, 2]],
                          [[1, 2], [3, 4]],
                          [[0, 1, 2], [3, 4, 5], [6, 7, 8]],
                          [[0, 1, 2, 3, 4], [5, 6, 7, 8, 9]]],
                         ids=['[0, 1, 2, 3, 4]',
                              '[1, 1, 1, 1, 1]',
                              '[[0, 0], [0, 0]]',
                              '[[1, 2], [1, 2]]',
                              '[[1, 2], [3, 4]]',
                              '[[0, 1, 2], [3, 4, 5], [6, 7, 8]]',
                              '[[0, 1, 2, 3, 4], [5, 6, 7, 8, 9]]'])
def test_tril(m, k):
    a = numpy.array(m)
    ia = dpnp.array(a)
    expected = numpy.tril(a, k)
    result = dpnp.tril(ia, k)
    assert_array_equal(expected, result)


@pytest.mark.parametrize("k",
                         [-4, -3, -2, -1, 0, 1, 2, 3, 4],
                         ids=['-4', '-3', '-2', '-1', '0', '1', '2', '3', '4'])
@pytest.mark.parametrize("m",
                         [[0, 1, 2, 3, 4],
                          [[1, 2], [3, 4]],
                          [[0, 1, 2], [3, 4, 5], [6, 7, 8]],
                          [[0, 1, 2, 3, 4], [5, 6, 7, 8, 9]]],
                         ids=['[0, 1, 2, 3, 4]',
                              '[[1, 2], [3, 4]]',
                              '[[0, 1, 2], [3, 4, 5], [6, 7, 8]]',
                              '[[0, 1, 2, 3, 4], [5, 6, 7, 8, 9]]'])
def test_triu(m, k):
    a = numpy.array(m)
    ia = dpnp.array(a)
    expected = numpy.triu(a, k)
    result = dpnp.triu(ia, k)
    assert_array_equal(expected, result)


@pytest.mark.parametrize("k",
                         [-4, -3, -2, -1, 0, 1, 2, 3, 4],
                         ids=['-4', '-3', '-2', '-1', '0', '1', '2', '3', '4'])
def test_triu_size_null(k):
    a = numpy.ones(shape=(1, 2, 0))
    ia = dpnp.array(a)
    expected = numpy.triu(a, k)
    result = dpnp.triu(ia, k)
    assert_array_equal(expected, result)


@pytest.mark.parametrize("array",
                         [[1, 2, 3, 4],
                          [],
                          [0, 3, 5]],
                         ids=['[1, 2, 3, 4]',
                              '[]',
                              '[0, 3, 5]'])
@pytest.mark.parametrize("dtype",
                         [numpy.float64, numpy.float32, numpy.int64, numpy.int32,
                          numpy.bool, numpy.complex64, numpy.complex128],
                         ids=['float64', 'float32', 'int64', 'int32',
                              'bool', 'complex64', 'complex128'])
@pytest.mark.parametrize("n",
                         [0, 1, 4, None],
                         ids=['0', '1', '4', 'None'])
@pytest.mark.parametrize("increase",
                         [True, False],
                         ids=['True', 'False'])
def test_vander(array, dtype, n, increase):
    create_array = lambda xp: xp.array(array, dtype=dtype)
    vander_func = lambda xp, x: xp.vander(x, N=n, increasing=increase)

    if array and not is_dtype_supported(dtype):
        # dtpcl intercepts RuntimeError about 'double' type and raise ValueError instead
        assert_raises(ValueError, create_array, dpnp)
        return

    a_np = numpy.array(array, dtype=dtype)
    a_dpnp = dpnp.array(array, dtype=dtype)

    if array and not is_dtype_supported(dtype):
        assert_raises(RuntimeError, vander_func, dpnp, a_dpnp)
        return

    assert_array_equal(vander_func(numpy, a_np), vander_func(dpnp, a_dpnp))


@pytest.mark.parametrize("shape",
                         [(), 0, (0,), (2, 0, 3), (3, 2)],
                         ids=['()', '0', '(0,)', '(2, 0, 3)', '(3, 2)'])
@pytest.mark.parametrize("fill_value",
                         [1.5, 2, 1.5+0.j],
                         ids=['1.5', '2', '1.5+0.j'])
@pytest.mark.parametrize("dtype",
                         [None, numpy.complex128, numpy.complex64, numpy.float64, numpy.float32,
                          numpy.float16, numpy.int64, numpy.int32, numpy.bool],
                         ids=['None', 'complex128', 'complex64', 'float64', 'float32',
                              'float16', 'int64', 'int32', 'bool'])
@pytest.mark.parametrize("order",
                         [None, "C", "F"],
                         ids=['None', 'C', 'F'])
def test_full(shape, fill_value, dtype, order):
    func = lambda xp: xp.full(shape, fill_value, dtype=dtype, order=order)

    if shape != 0 and not 0 in shape and not is_dtype_supported(dtype, no_complex_check=True):
        assert_raises(RuntimeError, func, dpnp)
        return

    assert_array_equal(func(numpy), func(dpnp))


@pytest.mark.parametrize("array",
                         [[], 0,  [1, 2, 3], [[1, 2], [3, 4]]],
                         ids=['[]', '0',  '[1, 2, 3]', '[[1, 2], [3, 4]]'])
@pytest.mark.parametrize("fill_value",
                         [1.5, 2, 1.5+0.j],
                         ids=['1.5', '2', '1.5+0.j'])
@pytest.mark.parametrize("dtype",
                         [None, numpy.complex128, numpy.complex64, numpy.float64, numpy.float32,
                          numpy.float16, numpy.int64, numpy.int32, numpy.bool],
                         ids=['None', 'complex128', 'complex64', 'float64', 'float32',
                              'float16', 'int64', 'int32', 'bool'])
@pytest.mark.parametrize("order",
                         [None, "C", "F"],
                         ids=['None', 'C', 'F'])
def test_full_like(array, fill_value, dtype, order):
    a = numpy.array(array)
    ia = dpnp.array(array)
    func = lambda xp, x: xp.full_like(x, fill_value, dtype=dtype, order=order)

    if ia.size and not is_dtype_supported(dtype, no_complex_check=True):
        assert_raises(RuntimeError, func, dpnp, ia)
        return
    
    assert_array_equal(func(numpy, a), func(dpnp, ia))


@pytest.mark.parametrize("order1",
                         ["F", "C"],
                         ids=['F', 'C'])
@pytest.mark.parametrize("order2",
                         ["F", "C"],
                         ids=['F', 'C'])
def test_full_order(order1, order2):
    array = numpy.array([1, 2, 3], order=order1)
    a = numpy.full((3, 3), array, order=order2)
    ia = dpnp.full((3, 3), array, order=order2)

    assert ia.flags.c_contiguous == a.flags.c_contiguous
    assert ia.flags.f_contiguous == a.flags.f_contiguous
    assert numpy.array_equal(dpnp.asnumpy(ia), a)


def test_full_strides():
    a = numpy.full((3, 3), numpy.arange(3, dtype="i4"))
    ia = dpnp.full((3, 3), dpnp.arange(3, dtype="i4"))
    assert ia.strides == tuple(el // a.itemsize for el in a.strides)
    assert_array_equal(dpnp.asnumpy(ia), a)

    a = numpy.full((3, 3), numpy.arange(6, dtype="i4")[::2])
    ia = dpnp.full((3, 3), dpnp.arange(6, dtype="i4")[::2])
    assert ia.strides == tuple(el // a.itemsize for el in a.strides)
    assert_array_equal(dpnp.asnumpy(ia), a)


@pytest.mark.parametrize("fill_value", [[], (), dpnp.full(0, 0)], ids=['[]', '()', 'dpnp.full(0, 0)'])
def test_full_invalid_fill_value(fill_value):
    with pytest.raises(ValueError):
        dpnp.full(10, fill_value=fill_value)


@pytest.mark.parametrize("shape",
                         [(), 0, (0,), (2, 0, 3), (3, 2)],
                         ids=['()', '0', '(0,)', '(2, 0, 3)', '(3, 2)'])
@pytest.mark.parametrize("dtype",
                         [None, numpy.complex128, numpy.complex64, numpy.float64, numpy.float32,
                          numpy.float16, numpy.int64, numpy.int32, numpy.bool],
                         ids=['None', 'complex128', 'complex64', 'float64', 'float32',
                              'float16', 'int64', 'int32', 'bool'])
@pytest.mark.parametrize("order",
                         [None, "C", "F"],
                         ids=['None', 'C', 'F'])
def test_zeros(shape, dtype, order):
    expected = numpy.zeros(shape, dtype=dtype, order=order)
    result = dpnp.zeros(shape, dtype=dtype, order=order)

    assert_array_equal(expected, result)


@pytest.mark.parametrize("array",
                         [[], 0,  [1, 2, 3], [[1, 2], [3, 4]]],
                         ids=['[]', '0',  '[1, 2, 3]', '[[1, 2], [3, 4]]'])
@pytest.mark.parametrize("dtype",
                         [None, numpy.complex128, numpy.complex64, numpy.float64, numpy.float32,
                          numpy.float16, numpy.int64, numpy.int32, numpy.bool],
                         ids=['None', 'complex128', 'complex64', 'float64', 'float32',
                              'float16', 'int64', 'int32', 'bool'])
@pytest.mark.parametrize("order",
                         [None, "C", "F"],
                         ids=['None', 'C', 'F'])
def test_zeros_like(array, dtype, order):
    a = numpy.array(array)
    ia = dpnp.array(array)

    expected = numpy.zeros_like(a, dtype=dtype, order=order)
    result = dpnp.zeros_like(ia, dtype=dtype, order=order)

    assert_array_equal(expected, result)


@pytest.mark.parametrize("shape",
                         [(), 0, (0,), (2, 0, 3), (3, 2)],
                         ids=['()', '0', '(0,)', '(2, 0, 3)', '(3, 2)'])
@pytest.mark.parametrize("dtype",
                         [None, numpy.complex128, numpy.complex64, numpy.float64, numpy.float32,
                          numpy.float16, numpy.int64, numpy.int32, numpy.bool],
                         ids=['None', 'complex128', 'complex64', 'float64', 'float32',
                              'float16', 'int64', 'int32', 'bool'])
@pytest.mark.parametrize("order",
                         [None, "C", "F"],
                         ids=['None', 'C', 'F'])
def test_empty(shape, dtype, order):
    expected = numpy.empty(shape, dtype=dtype, order=order)
    result = dpnp.empty(shape, dtype=dtype, order=order)

    assert expected.shape == result.shape


@pytest.mark.parametrize("array",
                         [[], 0,  [1, 2, 3], [[1, 2], [3, 4]]],
                         ids=['[]', '0',  '[1, 2, 3]', '[[1, 2], [3, 4]]'])
@pytest.mark.parametrize("dtype",
                         [None, numpy.complex128, numpy.complex64, numpy.float64, numpy.float32,
                          numpy.float16, numpy.int64, numpy.int32, numpy.bool],
                         ids=['None', 'complex128', 'complex64', 'float64', 'float32',
                              'float16', 'int64', 'int32', 'bool'])
@pytest.mark.parametrize("order",
                         [None, "C", "F"],
                         ids=['None', 'C', 'F'])
def test_empty_like(array, dtype, order):
    a = numpy.array(array)
    ia = dpnp.array(array)

    expected = numpy.empty_like(a, dtype=dtype, order=order)
    result = dpnp.empty_like(ia, dtype=dtype, order=order)

    assert expected.shape == result.shape


@pytest.mark.parametrize("shape",
                         [(), 0, (0,), (2, 0, 3), (3, 2)],
                         ids=['()', '0', '(0,)', '(2, 0, 3)', '(3, 2)'])
@pytest.mark.parametrize("dtype",
                         [None, numpy.complex128, numpy.complex64, numpy.float64, numpy.float32, 
                          numpy.float16, numpy.int64, numpy.int32, numpy.bool],
                         ids=['None', 'complex128', 'complex64', 'float64', 'float32',
                         'float16', 'int64', 'int32', 'bool'])
@pytest.mark.parametrize("order",
                         [None, "C", "F"],
                         ids=['None', 'C', 'F'])
def test_ones(shape, dtype, order):
    func = lambda xp: xp.ones(shape, dtype=dtype, order=order)

    if shape != 0 and not 0 in shape and not is_dtype_supported(dtype, no_complex_check=True):
        assert_raises(RuntimeError, func, dpnp)
        return

    assert_array_equal(func(numpy), func(dpnp))


@pytest.mark.parametrize("array",
                         [[], 0,  [1, 2, 3], [[1, 2], [3, 4]]],
                         ids=['[]', '0',  '[1, 2, 3]', '[[1, 2], [3, 4]]'])
@pytest.mark.parametrize("dtype",
                         [None, numpy.complex128, numpy.complex64, numpy.float64, numpy.float32, 
                          numpy.float16, numpy.int64, numpy.int32, numpy.bool],
                         ids=['None', 'complex128', 'complex64', 'float64', 'float32',
                         'float16', 'int64', 'int32', 'bool'])
@pytest.mark.parametrize("order",
                         [None, "C", "F"],
                         ids=['None', 'C', 'F'])
def test_ones_like(array, dtype, order):
    a = numpy.array(array)
    ia = dpnp.array(array)
    func = lambda xp, x: xp.ones_like(x, dtype=dtype, order=order)

    if ia.size and not is_dtype_supported(dtype, no_complex_check=True):
        assert_raises(RuntimeError, func, dpnp, ia)
        return

    assert_array_equal(func(numpy, a), func(dpnp, ia))<|MERGE_RESOLUTION|>--- conflicted
+++ resolved
@@ -118,12 +118,8 @@
     assert_array_equal(expected, result)
 
 
-<<<<<<< HEAD
-@pytest.mark.parametrize("type",
-=======
 @pytest.mark.usefixtures("allow_fall_back_on_numpy")
 @pytest.mark.parametrize("dtype",
->>>>>>> 62fa3aba
                          [numpy.float64, numpy.float32, numpy.int64, numpy.int32],
                          ids=['float64', 'float32', 'int64', 'int32'])
 def test_frombuffer(dtype):
@@ -138,12 +134,8 @@
     assert_array_equal(func(dpnp), func(numpy))
 
 
-<<<<<<< HEAD
-@pytest.mark.parametrize("type",
-=======
 @pytest.mark.usefixtures("allow_fall_back_on_numpy")
 @pytest.mark.parametrize("dtype",
->>>>>>> 62fa3aba
                          [numpy.float64, numpy.float32, numpy.int64, numpy.int32],
                          ids=['float64', 'float32', 'int64', 'int32'])
 def test_fromfile(dtype):
@@ -168,12 +160,8 @@
         assert_array_equal(dpnp_res, np_res)
 
 
-<<<<<<< HEAD
-@pytest.mark.parametrize("type",
-=======
 @pytest.mark.usefixtures("allow_fall_back_on_numpy")
 @pytest.mark.parametrize("dtype",
->>>>>>> 62fa3aba
                          [numpy.float64, numpy.float32, numpy.int64, numpy.int32],
                          ids=['float64', 'float32', 'int64', 'int32'])
 def test_fromfunction(dtype):
@@ -191,12 +179,8 @@
     assert_array_equal(call_func(dpnp), call_func(numpy))
 
 
-<<<<<<< HEAD
-@pytest.mark.parametrize("type",
-=======
 @pytest.mark.usefixtures("allow_fall_back_on_numpy")
 @pytest.mark.parametrize("dtype",
->>>>>>> 62fa3aba
                          [numpy.float64, numpy.float32, numpy.int64, numpy.int32],
                          ids=['float64', 'float32', 'int64', 'int32'])
 def test_fromiter(dtype):
@@ -211,12 +195,8 @@
     assert_array_equal(func(dpnp), func(numpy))
 
 
-<<<<<<< HEAD
-@pytest.mark.parametrize("type",
-=======
 @pytest.mark.usefixtures("allow_fall_back_on_numpy")
 @pytest.mark.parametrize("dtype",
->>>>>>> 62fa3aba
                          [numpy.float64, numpy.float32, numpy.int64, numpy.int32],
                          ids=['float64', 'float32', 'int64', 'int32'])
 def test_fromstring(dtype):
@@ -231,12 +211,8 @@
     assert_array_equal(func(dpnp), func(numpy))
 
 
-<<<<<<< HEAD
-@pytest.mark.parametrize("type",
-=======
 @pytest.mark.usefixtures("allow_fall_back_on_numpy")
 @pytest.mark.parametrize("dtype",
->>>>>>> 62fa3aba
                          [numpy.float64, numpy.float32, numpy.int64, numpy.int32],
                          ids=['float64', 'float32', 'int64', 'int32'])
 @pytest.mark.parametrize("num",
@@ -282,13 +258,11 @@
 
     assert_array_equal(func(numpy), func(dpnp))
 
-
-<<<<<<< HEAD
-@pytest.mark.parametrize("type",
-=======
+    assert_array_equal(func(numpy), func(dpnp))
+
+
 @pytest.mark.usefixtures("allow_fall_back_on_numpy")
 @pytest.mark.parametrize("dtype",
->>>>>>> 62fa3aba
                          [numpy.float64, numpy.float32, numpy.int64, numpy.int32],
                          ids=['float64', 'float32', 'int64', 'int32'])
 def test_loadtxt(dtype):
