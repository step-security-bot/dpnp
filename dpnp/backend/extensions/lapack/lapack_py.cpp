//*****************************************************************************
// Copyright (c) 2023-2024, Intel Corporation
// All rights reserved.
//
// Redistribution and use in source and binary forms, with or without
// modification, are permitted provided that the following conditions are met:
// - Redistributions of source code must retain the above copyright notice,
//   this list of conditions and the following disclaimer.
// - Redistributions in binary form must reproduce the above copyright notice,
//   this list of conditions and the following disclaimer in the documentation
//   and/or other materials provided with the distribution.
//
// THIS SOFTWARE IS PROVIDED BY THE COPYRIGHT HOLDERS AND CONTRIBUTORS "AS IS"
// AND ANY EXPRESS OR IMPLIED WARRANTIES, INCLUDING, BUT NOT LIMITED TO, THE
// IMPLIED WARRANTIES OF MERCHANTABILITY AND FITNESS FOR A PARTICULAR PURPOSE
// ARE DISCLAIMED. IN NO EVENT SHALL THE COPYRIGHT HOLDER OR CONTRIBUTORS BE
// LIABLE FOR ANY DIRECT, INDIRECT, INCIDENTAL, SPECIAL, EXEMPLARY, OR
// CONSEQUENTIAL DAMAGES (INCLUDING, BUT NOT LIMITED TO, PROCUREMENT OF
// SUBSTITUTE GOODS OR SERVICES; LOSS OF USE, DATA, OR PROFITS; OR BUSINESS
// INTERRUPTION) HOWEVER CAUSED AND ON ANY THEORY OF LIABILITY, WHETHER IN
// CONTRACT, STRICT LIABILITY, OR TORT (INCLUDING NEGLIGENCE OR OTHERWISE)
// ARISING IN ANY WAY OUT OF THE USE OF THIS SOFTWARE, EVEN IF ADVISED OF
// THE POSSIBILITY OF SUCH DAMAGE.
//*****************************************************************************
//
// This file defines functions of dpnp.backend._lapack_impl extensions
//
//*****************************************************************************

#include <pybind11/pybind11.h>
#include <pybind11/stl.h>

#include "geqrf.hpp"
#include "gesv.hpp"
#include "getrf.hpp"
#include "getri.hpp"
#include "heevd.hpp"
#include "linalg_exceptions.hpp"
#include "orgqr.hpp"
#include "potrf.hpp"
#include "syevd.hpp"

namespace lapack_ext = dpnp::backend::ext::lapack;
namespace py = pybind11;

// populate dispatch vectors
void init_dispatch_vectors(void)
{
    lapack_ext::init_geqrf_batch_dispatch_vector();
    lapack_ext::init_geqrf_dispatch_vector();
    lapack_ext::init_gesv_dispatch_vector();
    lapack_ext::init_getrf_batch_dispatch_vector();
    lapack_ext::init_getrf_dispatch_vector();
<<<<<<< HEAD
    lapack_ext::init_orgqr_batch_dispatch_vector();
    lapack_ext::init_orgqr_dispatch_vector();
=======
    lapack_ext::init_getri_batch_dispatch_vector();
>>>>>>> 94ad65bb
    lapack_ext::init_potrf_batch_dispatch_vector();
    lapack_ext::init_potrf_dispatch_vector();
    lapack_ext::init_syevd_dispatch_vector();
}

// populate dispatch tables
void init_dispatch_tables(void)
{
    lapack_ext::init_heevd_dispatch_table();
}

PYBIND11_MODULE(_lapack_impl, m)
{
    // Register a custom LinAlgError exception in the dpnp.linalg submodule
    py::module_ linalg_module = py::module_::import("dpnp.linalg");
    py::register_exception<lapack_ext::LinAlgError>(
        linalg_module, "LinAlgError", PyExc_ValueError);

    init_dispatch_vectors();
    init_dispatch_tables();

    m.def("_geqrf_batch", &lapack_ext::geqrf_batch,
          "Call `geqrf_batch` from OneMKL LAPACK library to return "
          "the QR factorization of a batch general matrix ",
          py::arg("sycl_queue"), py::arg("a_array"), py::arg("tau_array"),
          py::arg("m"), py::arg("n"), py::arg("stride_a"),
          py::arg("stride_tau"), py::arg("batch_size"),
          py::arg("depends") = py::list());

    m.def("_geqrf", &lapack_ext::geqrf,
          "Call `geqrf` from OneMKL LAPACK library to return "
          "the QR factorization of a general m x n matrix ",
          py::arg("sycl_queue"), py::arg("a_array"), py::arg("tau_array"),
          py::arg("depends") = py::list());

    m.def("_gesv", &lapack_ext::gesv,
          "Call `gesv` from OneMKL LAPACK library to return "
          "the solution of a system of linear equations with "
          "a square coefficient matrix A and multiple dependent variables",
          py::arg("sycl_queue"), py::arg("coeff_matrix"),
          py::arg("dependent_vals"), py::arg("depends") = py::list());

    m.def("_getrf", &lapack_ext::getrf,
          "Call `getrf` from OneMKL LAPACK library to return "
          "the LU factorization of a general n x n matrix",
          py::arg("sycl_queue"), py::arg("a_array"), py::arg("ipiv_array"),
          py::arg("dev_info"), py::arg("depends") = py::list());

    m.def("_getrf_batch", &lapack_ext::getrf_batch,
          "Call `getrf_batch` from OneMKL LAPACK library to return "
          "the LU factorization of a batch of general n x n matrices",
          py::arg("sycl_queue"), py::arg("a_array"), py::arg("ipiv_array"),
          py::arg("dev_info_array"), py::arg("n"), py::arg("stride_a"),
          py::arg("stride_ipiv"), py::arg("batch_size"),
          py::arg("depends") = py::list());

    m.def("_getri_batch", &lapack_ext::getri_batch,
          "Call `getri_batch` from OneMKL LAPACK library to return "
          "the inverses of a batch of LU-factored matrices",
          py::arg("sycl_queue"), py::arg("a_array"), py::arg("ipiv_array"),
          py::arg("dev_info"), py::arg("n"), py::arg("stride_a"),
          py::arg("stride_ipiv"), py::arg("batch_size"),
          py::arg("depends") = py::list());

    m.def("_heevd", &lapack_ext::heevd,
          "Call `heevd` from OneMKL LAPACK library to return "
          "the eigenvalues and eigenvectors of a complex Hermitian matrix",
          py::arg("sycl_queue"), py::arg("jobz"), py::arg("upper_lower"),
          py::arg("eig_vecs"), py::arg("eig_vals"),
          py::arg("depends") = py::list());

    m.def("_orgqr_batch", &lapack_ext::orgqr_batch,
          "Call `orgqr` from OneMKL LAPACK library to return "
          "the real orthogonal matrix Qi of the QR factorization "
          "for a batch of general matrices",
          py::arg("sycl_queue"), py::arg("a_array"), py::arg("tau_array"),
          py::arg("m"), py::arg("n"), py::arg("k"), py::arg("stride_a"),
          py::arg("stride_tau"), py::arg("batch_size"),
          py::arg("depends") = py::list());

    m.def("_orgqr", &lapack_ext::orgqr,
          "Call `orgqr` from OneMKL LAPACK library to return "
          "the real orthogonal matrix Q of the QR factorization",
          py::arg("sycl_queue"), py::arg("m"), py::arg("n"), py::arg("k"),
          py::arg("a_array"), py::arg("tau_array"),
          py::arg("depends") = py::list());

    m.def("_potrf", &lapack_ext::potrf,
          "Call `potrf` from OneMKL LAPACK library to return "
          "the Cholesky factorization of a symmetric positive-definite matrix",
          py::arg("sycl_queue"), py::arg("a_array"), py::arg("upper_lower"),
          py::arg("depends") = py::list());

    m.def("_potrf_batch", &lapack_ext::potrf_batch,
          "Call `potrf_batch` from OneMKL LAPACK library to return "
          "the Cholesky factorization of a batch of symmetric "
          "positive-definite matrix",
          py::arg("sycl_queue"), py::arg("a_array"), py::arg("upper_lower"),
          py::arg("n"), py::arg("stride_a"), py::arg("batch_size"),
          py::arg("depends") = py::list());

    m.def("_syevd", &lapack_ext::syevd,
          "Call `syevd` from OneMKL LAPACK library to return "
          "the eigenvalues and eigenvectors of a real symmetric matrix",
          py::arg("sycl_queue"), py::arg("jobz"), py::arg("upper_lower"),
          py::arg("eig_vecs"), py::arg("eig_vals"),
          py::arg("depends") = py::list());
}<|MERGE_RESOLUTION|>--- conflicted
+++ resolved
@@ -51,12 +51,9 @@
     lapack_ext::init_gesv_dispatch_vector();
     lapack_ext::init_getrf_batch_dispatch_vector();
     lapack_ext::init_getrf_dispatch_vector();
-<<<<<<< HEAD
+    lapack_ext::init_getri_batch_dispatch_vector();
     lapack_ext::init_orgqr_batch_dispatch_vector();
     lapack_ext::init_orgqr_dispatch_vector();
-=======
-    lapack_ext::init_getri_batch_dispatch_vector();
->>>>>>> 94ad65bb
     lapack_ext::init_potrf_batch_dispatch_vector();
     lapack_ext::init_potrf_dispatch_vector();
     lapack_ext::init_syevd_dispatch_vector();
