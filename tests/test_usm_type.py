from math import prod

import dpctl.tensor as dpt
import dpctl.utils as du
import numpy
import pytest
from numpy.testing import assert_allclose

import dpnp as dp

from .helper import assert_dtype_allclose

list_of_usm_types = ["device", "shared", "host"]


@pytest.mark.parametrize("usm_type_x", list_of_usm_types, ids=list_of_usm_types)
@pytest.mark.parametrize("usm_type_y", list_of_usm_types, ids=list_of_usm_types)
def test_coerced_usm_types_add(usm_type_x, usm_type_y):
    x = dp.arange(1000, usm_type=usm_type_x)
    y = dp.arange(1000, usm_type=usm_type_y)

    z = 1.3 + x + y + 2

    # inplace add
    z += x
    z += 7.4

    assert x.usm_type == usm_type_x
    assert y.usm_type == usm_type_y
    assert z.usm_type == du.get_coerced_usm_type([usm_type_x, usm_type_y])


@pytest.mark.parametrize("usm_type_x", list_of_usm_types, ids=list_of_usm_types)
@pytest.mark.parametrize("usm_type_y", list_of_usm_types, ids=list_of_usm_types)
def test_coerced_usm_types_mul(usm_type_x, usm_type_y):
    x = dp.arange(10, usm_type=usm_type_x)
    y = dp.arange(10, usm_type=usm_type_y)

    z = 3 * x * y * 1.5

    # inplace multiply
    z *= x
    z *= 4.8

    assert x.usm_type == usm_type_x
    assert y.usm_type == usm_type_y
    assert z.usm_type == du.get_coerced_usm_type([usm_type_x, usm_type_y])


@pytest.mark.parametrize("usm_type_x", list_of_usm_types, ids=list_of_usm_types)
@pytest.mark.parametrize("usm_type_y", list_of_usm_types, ids=list_of_usm_types)
def test_coerced_usm_types_subtract(usm_type_x, usm_type_y):
    x = dp.arange(50, usm_type=usm_type_x)
    y = dp.arange(50, usm_type=usm_type_y)

    z = 20 - x - y - 7.4

    # inplace subtract
    z -= x
    z -= -3.4

    assert x.usm_type == usm_type_x
    assert y.usm_type == usm_type_y
    assert z.usm_type == du.get_coerced_usm_type([usm_type_x, usm_type_y])


@pytest.mark.parametrize("usm_type_x", list_of_usm_types, ids=list_of_usm_types)
@pytest.mark.parametrize("usm_type_y", list_of_usm_types, ids=list_of_usm_types)
def test_coerced_usm_types_divide(usm_type_x, usm_type_y):
    x = dp.arange(120, usm_type=usm_type_x)
    y = dp.arange(120, usm_type=usm_type_y)

    z = 2 / x / y / 1.5

    # inplace divide
    z /= x
    z /= -2.4

    assert x.usm_type == usm_type_x
    assert y.usm_type == usm_type_y
    assert z.usm_type == du.get_coerced_usm_type([usm_type_x, usm_type_y])


@pytest.mark.parametrize("usm_type_x", list_of_usm_types, ids=list_of_usm_types)
@pytest.mark.parametrize("usm_type_y", list_of_usm_types, ids=list_of_usm_types)
def test_coerced_usm_types_remainder(usm_type_x, usm_type_y):
    x = dp.arange(100, usm_type=usm_type_x).reshape(10, 10)
    y = dp.arange(100, usm_type=usm_type_y).reshape(10, 10)
    y = y.T + 1

    z = 100 % y
    z = y % 7
    z = x % y

    # inplace remainder
    z %= y
    z %= 5

    assert x.usm_type == usm_type_x
    assert y.usm_type == usm_type_y
    assert z.usm_type == du.get_coerced_usm_type([usm_type_x, usm_type_y])


@pytest.mark.parametrize("usm_type_x", list_of_usm_types, ids=list_of_usm_types)
@pytest.mark.parametrize("usm_type_y", list_of_usm_types, ids=list_of_usm_types)
def test_coerced_usm_types_floor_divide(usm_type_x, usm_type_y):
    x = dp.arange(100, usm_type=usm_type_x).reshape(10, 10)
    y = dp.arange(100, usm_type=usm_type_y).reshape(10, 10)
    x = x + 1.5
    y = y.T + 0.5

    z = 3.4 // y
    z = y // 2.7
    z = x // y

    # inplace floor_divide
    z //= y
    z //= 2.5

    assert x.usm_type == usm_type_x
    assert y.usm_type == usm_type_y
    assert z.usm_type == du.get_coerced_usm_type([usm_type_x, usm_type_y])


@pytest.mark.parametrize("usm_type_x", list_of_usm_types, ids=list_of_usm_types)
@pytest.mark.parametrize("usm_type_y", list_of_usm_types, ids=list_of_usm_types)
def test_coerced_usm_types_power(usm_type_x, usm_type_y):
    x = dp.arange(70, usm_type=usm_type_x).reshape((7, 5, 2))
    y = dp.arange(70, usm_type=usm_type_y).reshape((7, 5, 2))

    z = 2**x**y**1.5
    z **= x
    z **= 1.7

    assert x.usm_type == usm_type_x
    assert y.usm_type == usm_type_y
    assert z.usm_type == du.get_coerced_usm_type([usm_type_x, usm_type_y])


@pytest.mark.parametrize(
    "func, args",
    [
        pytest.param("diag", ["x0"]),
        pytest.param("empty_like", ["x0"]),
        pytest.param("full", ["10", "x0[3]"]),
        pytest.param("full_like", ["x0", "4"]),
        pytest.param("geomspace", ["x0[0:3]", "8", "4"]),
        pytest.param("geomspace", ["1", "x0[3:5]", "4"]),
        pytest.param("linspace", ["x0[0:2]", "8", "4"]),
        pytest.param("linspace", ["0", "x0[3:5]", "4"]),
        pytest.param("logspace", ["x0[0:2]", "8", "4"]),
        pytest.param("logspace", ["0", "x0[3:5]", "4"]),
        pytest.param("ones_like", ["x0"]),
        pytest.param("vander", ["x0"]),
        pytest.param("zeros_like", ["x0"]),
    ],
)
@pytest.mark.parametrize("usm_type_x", list_of_usm_types, ids=list_of_usm_types)
@pytest.mark.parametrize("usm_type_y", list_of_usm_types, ids=list_of_usm_types)
def test_array_creation_from_1d_array(func, args, usm_type_x, usm_type_y):
    x0 = dp.full(10, 3, usm_type=usm_type_x)
    new_args = [eval(val, {"x0": x0}) for val in args]

    x = getattr(dp, func)(*new_args)
    y = getattr(dp, func)(*new_args, usm_type=usm_type_y)

    assert x.usm_type == usm_type_x
    assert y.usm_type == usm_type_y


@pytest.mark.parametrize(
    "func, args",
    [
        pytest.param("diag", ["x0"]),
        pytest.param("diagflat", ["x0"]),
    ],
)
@pytest.mark.parametrize("usm_type_x", list_of_usm_types, ids=list_of_usm_types)
@pytest.mark.parametrize("usm_type_y", list_of_usm_types, ids=list_of_usm_types)
def test_array_creation_from_2d_array(func, args, usm_type_x, usm_type_y):
    x0 = dp.arange(25, usm_type=usm_type_x).reshape(5, 5)
    new_args = [eval(val, {"x0": x0}) for val in args]

    x = getattr(dp, func)(*new_args)
    y = getattr(dp, func)(*new_args, usm_type=usm_type_y)

    assert x.usm_type == usm_type_x
    assert y.usm_type == usm_type_y


@pytest.mark.parametrize(
    "func, arg, kwargs",
    [
        pytest.param("arange", [-25.7], {"stop": 10**8, "step": 15}),
        pytest.param("full", [(2, 2)], {"fill_value": 5}),
        pytest.param("eye", [4, 2], {}),
        pytest.param("geomspace", [1, 4, 8], {}),
        pytest.param("identity", [4], {}),
        pytest.param("linspace", [0, 4, 8], {}),
        pytest.param("logspace", [0, 4, 8], {}),
        pytest.param("ones", [(2, 2)], {}),
        pytest.param("tri", [3, 5, 2], {}),
        pytest.param("zeros", [(2, 2)], {}),
    ],
)
@pytest.mark.parametrize("usm_type", list_of_usm_types, ids=list_of_usm_types)
def test_array_creation_from_scratch(func, arg, kwargs, usm_type):
    dpnp_kwargs = dict(kwargs)
    dpnp_kwargs["usm_type"] = usm_type
    dpnp_array = getattr(dp, func)(*arg, **dpnp_kwargs)
    numpy_array = getattr(numpy, func)(*arg, dtype=dpnp_array.dtype, **kwargs)

    tol = 1e-06
    assert_allclose(dpnp_array, numpy_array, rtol=tol, atol=tol)
    assert dpnp_array.shape == numpy_array.shape
    assert_dtype_allclose(dpnp_array, numpy_array)
    assert dpnp_array.usm_type == usm_type


@pytest.mark.parametrize("usm_type_x", list_of_usm_types, ids=list_of_usm_types)
@pytest.mark.parametrize("usm_type_y", list_of_usm_types, ids=list_of_usm_types)
def test_logspace_base(usm_type_x, usm_type_y):
    x0 = dp.full(10, 2, usm_type=usm_type_x)

    x = dp.logspace([2, 2], 8, 4, base=x0[3:5])
    y = dp.logspace([2, 2], 8, 4, base=x0[3:5], usm_type=usm_type_y)

    assert x.usm_type == usm_type_x
    assert y.usm_type == usm_type_y


@pytest.mark.parametrize(
    "func",
    [
        "array",
        "asarray",
        "asanyarray",
        "ascontiguousarray",
        "asfarray",
        "asfortranarray",
    ],
)
@pytest.mark.parametrize("usm_type_x", list_of_usm_types, ids=list_of_usm_types)
@pytest.mark.parametrize("usm_type_y", list_of_usm_types, ids=list_of_usm_types)
def test_array_copy(func, usm_type_x, usm_type_y):
    sh = (3, 7, 5)
    x = dp.arange(1, prod(sh) + 1, 1, usm_type=usm_type_x).reshape(sh)

    y = getattr(dp, func)(x, usm_type=usm_type_y)

    assert x.usm_type == usm_type_x
    assert y.usm_type == usm_type_y


@pytest.mark.parametrize(
    "copy", [True, False, None], ids=["True", "False", "None"]
)
@pytest.mark.parametrize("usm_type_x", list_of_usm_types, ids=list_of_usm_types)
def test_array_creation_from_dpctl(copy, usm_type_x):
    x = dpt.ones((3, 3), usm_type=usm_type_x)
    y = dp.array(x, copy=copy)

    assert y.usm_type == usm_type_x


@pytest.mark.parametrize(
    "usm_type_start", list_of_usm_types, ids=list_of_usm_types
)
@pytest.mark.parametrize(
    "usm_type_stop", list_of_usm_types, ids=list_of_usm_types
)
def test_linspace_arrays(usm_type_start, usm_type_stop):
    start = dp.asarray([0, 0], usm_type=usm_type_start)
    stop = dp.asarray([2, 4], usm_type=usm_type_stop)
    res = dp.linspace(start, stop, 4)
    assert res.usm_type == du.get_coerced_usm_type(
        [usm_type_start, usm_type_stop]
    )


@pytest.mark.parametrize("func", ["tril", "triu"], ids=["tril", "triu"])
@pytest.mark.parametrize("usm_type", list_of_usm_types, ids=list_of_usm_types)
def test_tril_triu(func, usm_type):
    x0 = dp.ones((3, 3), usm_type=usm_type)
    x = getattr(dp, func)(x0)
    assert x.usm_type == usm_type


@pytest.mark.parametrize(
    "op",
    [
        "equal",
        "greater",
        "greater_equal",
        "less",
        "less_equal",
        "logical_and",
        "logical_or",
        "logical_xor",
        "not_equal",
    ],
    ids=[
        "equal",
        "greater",
        "greater_equal",
        "less",
        "less_equal",
        "logical_and",
        "logical_or",
        "logical_xor",
        "not_equal",
    ],
)
@pytest.mark.parametrize("usm_type_x", list_of_usm_types, ids=list_of_usm_types)
@pytest.mark.parametrize("usm_type_y", list_of_usm_types, ids=list_of_usm_types)
def test_coerced_usm_types_logic_op(op, usm_type_x, usm_type_y):
    x = dp.arange(100, usm_type=usm_type_x)
    y = dp.arange(100, usm_type=usm_type_y)[::-1]

    z = getattr(dp, op)(x, y)
    zx = getattr(dp, op)(x, 50)
    zy = getattr(dp, op)(30, y)

    assert x.usm_type == zx.usm_type == usm_type_x
    assert y.usm_type == zy.usm_type == usm_type_y
    assert z.usm_type == du.get_coerced_usm_type([usm_type_x, usm_type_y])


@pytest.mark.parametrize(
    "op",
    ["bitwise_and", "bitwise_or", "bitwise_xor", "left_shift", "right_shift"],
    ids=[
        "bitwise_and",
        "bitwise_or",
        "bitwise_xor",
        "left_shift",
        "right_shift",
    ],
)
@pytest.mark.parametrize("usm_type_x", list_of_usm_types, ids=list_of_usm_types)
@pytest.mark.parametrize("usm_type_y", list_of_usm_types, ids=list_of_usm_types)
def test_coerced_usm_types_bitwise_op(op, usm_type_x, usm_type_y):
    x = dp.arange(25, usm_type=usm_type_x)
    y = dp.arange(25, usm_type=usm_type_y)[::-1]

    z = getattr(dp, op)(x, y)
    zx = getattr(dp, op)(x, 7)
    zy = getattr(dp, op)(12, y)

    assert x.usm_type == zx.usm_type == usm_type_x
    assert y.usm_type == zy.usm_type == usm_type_y
    assert z.usm_type == du.get_coerced_usm_type([usm_type_x, usm_type_y])


@pytest.mark.parametrize("usm_type_x", list_of_usm_types, ids=list_of_usm_types)
@pytest.mark.parametrize("usm_type_y", list_of_usm_types, ids=list_of_usm_types)
@pytest.mark.parametrize(
    "shape_pair",
    [
        ((2, 4), (4, 3)),
        ((2, 0), (0, 3)),
        ((2, 4), (4, 0)),
        ((4, 2, 3), (4, 3, 5)),
        ((6, 7, 4, 3), (6, 7, 3, 5)),
    ],
    ids=[
        "((2, 4), (4, 3))",
        "((2, 0), (0, 3))",
        "((2, 4), (4, 0))",
        "((4, 2, 3), (4, 3, 5))",
        "((6, 7, 4, 3), (6, 7, 3, 5))",
    ],
)
def test_matmul(usm_type_x, usm_type_y, shape_pair):
    shape1, shape2 = shape_pair
    x = numpy.arange(numpy.prod(shape1)).reshape(shape1)
    y = numpy.arange(numpy.prod(shape2)).reshape(shape2)

    x = dp.array(x, usm_type=usm_type_x)
    y = dp.array(y, usm_type=usm_type_y)
    z = dp.matmul(x, y)

    assert x.usm_type == usm_type_x
    assert y.usm_type == usm_type_y
    assert z.usm_type == du.get_coerced_usm_type([usm_type_x, usm_type_y])


@pytest.mark.parametrize("usm_type_x", list_of_usm_types, ids=list_of_usm_types)
@pytest.mark.parametrize("usm_type_y", list_of_usm_types, ids=list_of_usm_types)
def test_meshgrid(usm_type_x, usm_type_y):
    x = dp.arange(100, usm_type=usm_type_x)
    y = dp.arange(100, usm_type=usm_type_y)
    z = dp.meshgrid(x, y)
    assert z[0].usm_type == usm_type_x
    assert z[1].usm_type == usm_type_y


@pytest.mark.parametrize(
    "func,data",
    [
        pytest.param("average", [1.0, 2.0, 4.0, 7.0]),
        pytest.param("abs", [-1.2, 1.2]),
        pytest.param("arccos", [-0.5, 0.0, 0.5]),
        pytest.param("arccosh", [1.5, 3.5, 5.0]),
        pytest.param("arcsin", [-0.5, 0.0, 0.5]),
        pytest.param("arcsinh", [-5.0, -3.5, 0.0, 3.5, 5.0]),
        pytest.param("arctan", [-1.0, 0.0, 1.0]),
        pytest.param("arctanh", [-0.5, 0.0, 0.5]),
        pytest.param("argmax", [1.0, 2.0, 4.0, 7.0]),
        pytest.param("argmin", [1.0, 2.0, 4.0, 7.0]),
        pytest.param("cbrt", [1, 8, 27]),
        pytest.param("ceil", [-1.7, -1.5, -0.2, 0.2, 1.5, 1.7, 2.0]),
        pytest.param("conjugate", [[1.0 + 1.0j, 0.0], [0.0, 1.0 + 1.0j]]),
        pytest.param(
            "cos", [-dp.pi / 2, -dp.pi / 4, 0.0, dp.pi / 4, dp.pi / 2]
        ),
        pytest.param("cosh", [-5.0, -3.5, 0.0, 3.5, 5.0]),
        pytest.param("count_nonzero", [0, 1, 7, 0]),
        pytest.param("diff", [1.0, 2.0, 4.0, 7.0, 0.0]),
        pytest.param("exp", [1.0, 2.0, 4.0, 7.0]),
        pytest.param("exp2", [0.0, 1.0, 2.0]),
        pytest.param("expm1", [1.0e-10, 1.0, 2.0, 4.0, 7.0]),
        pytest.param("floor", [-1.7, -1.5, -0.2, 0.2, 1.5, 1.7, 2.0]),
        pytest.param(
            "imag", [complex(1.0, 2.0), complex(3.0, 4.0), complex(5.0, 6.0)]
        ),
        pytest.param("log", [1.0, 2.0, 4.0, 7.0]),
        pytest.param("log10", [1.0, 2.0, 4.0, 7.0]),
        pytest.param("log1p", [1.0e-10, 1.0, 2.0, 4.0, 7.0]),
        pytest.param("log2", [1.0, 2.0, 4.0, 7.0]),
        pytest.param("logsumexp", [1.0, 2.0, 4.0, 7.0]),
        pytest.param("max", [1.0, 2.0, 4.0, 7.0]),
        pytest.param("mean", [1.0, 2.0, 4.0, 7.0]),
        pytest.param("min", [1.0, 2.0, 4.0, 7.0]),
        pytest.param("nanargmax", [1.0, 2.0, 4.0, dp.nan]),
        pytest.param("nanargmin", [1.0, 2.0, 4.0, dp.nan]),
        pytest.param("nanmax", [1.0, 2.0, 4.0, dp.nan]),
        pytest.param("nanmean", [1.0, 2.0, 4.0, dp.nan]),
        pytest.param("nanmin", [1.0, 2.0, 4.0, dp.nan]),
        pytest.param("nanprod", [1.0, 2.0, dp.nan]),
        pytest.param("nanstd", [1.0, 2.0, 4.0, dp.nan]),
        pytest.param("nansum", [1.0, 2.0, 4.0, dp.nan]),
        pytest.param("nanvar", [1.0, 2.0, 4.0, dp.nan]),
        pytest.param("negative", [1.0, 0.0, -1.0]),
        pytest.param("positive", [1.0, 0.0, -1.0]),
        pytest.param("prod", [1.0, 2.0]),
        pytest.param("proj", [complex(1.0, 2.0), complex(dp.inf, -1.0)]),
        pytest.param("ptp", [1.0, 2.0, 4.0, 7.0]),
        pytest.param(
            "real", [complex(1.0, 2.0), complex(3.0, 4.0), complex(5.0, 6.0)]
        ),
        pytest.param("reduce_hypot", [1.0, 2.0, 4.0, 7.0]),
        pytest.param("rsqrt", [1, 8, 27]),
        pytest.param("sign", [-5.0, 0.0, 4.5]),
        pytest.param("signbit", [-5.0, 0.0, 4.5]),
        pytest.param(
            "sin", [-dp.pi / 2, -dp.pi / 4, 0.0, dp.pi / 4, dp.pi / 2]
        ),
        pytest.param("sinh", [-5.0, -3.5, 0.0, 3.5, 5.0]),
        pytest.param("sqrt", [1.0, 3.0, 9.0]),
        pytest.param("std", [1.0, 2.0, 4.0, 7.0]),
        pytest.param(
            "tan", [-dp.pi / 2, -dp.pi / 4, 0.0, dp.pi / 4, dp.pi / 2]
        ),
        pytest.param("tanh", [-5.0, -3.5, 0.0, 3.5, 5.0]),
        pytest.param("trunc", [-1.7, -1.5, -0.2, 0.2, 1.5, 1.7, 2.0]),
        pytest.param("var", [1.0, 2.0, 4.0, 7.0]),
    ],
)
@pytest.mark.parametrize("usm_type", list_of_usm_types, ids=list_of_usm_types)
def test_1in_1out(func, data, usm_type):
    x = dp.array(data, usm_type=usm_type)
    res = getattr(dp, func)(x)
    assert x.usm_type == usm_type
    assert res.usm_type == usm_type


@pytest.mark.parametrize(
    "func,data1,data2",
    [
        pytest.param(
            "allclose",
            [[1.2, -0.0], [-7, 2.34567]],
            [[1.2, 0.0], [-7, 2.34567]],
        ),
        pytest.param("arctan2", [[-1, +1, +1, -1]], [[-1, -1, +1, +1]]),
        pytest.param("copysign", [0.0, 1.0, 2.0], [-1.0, 0.0, 1.0]),
        pytest.param(
            "dot",
            [[0.0, 1.0, 2.0], [3.0, 4.0, 5.0]],
            [[4.0, 4.0], [4.0, 4.0], [4.0, 4.0]],
        ),
        pytest.param("fmax", [[0.0, 1.0, 2.0]], [[3.0, 4.0, 5.0]]),
        pytest.param("fmin", [[0.0, 1.0, 2.0]], [[3.0, 4.0, 5.0]]),
        pytest.param(
            "hypot", [[1.0, 2.0, 3.0, 4.0]], [[-1.0, -2.0, -4.0, -5.0]]
        ),
        pytest.param("logaddexp", [[-1, 2, 5, 9]], [[4, -3, 2, -8]]),
        pytest.param("maximum", [[0.0, 1.0, 2.0]], [[3.0, 4.0, 5.0]]),
        pytest.param("minimum", [[0.0, 1.0, 2.0]], [[3.0, 4.0, 5.0]]),
    ],
)
@pytest.mark.parametrize("usm_type_x", list_of_usm_types, ids=list_of_usm_types)
@pytest.mark.parametrize("usm_type_y", list_of_usm_types, ids=list_of_usm_types)
def test_2in_1out(func, data1, data2, usm_type_x, usm_type_y):
    x = dp.array(data1, usm_type=usm_type_x)
    y = dp.array(data2, usm_type=usm_type_y)
    z = getattr(dp, func)(x, y)

    assert x.usm_type == usm_type_x
    assert y.usm_type == usm_type_y
    assert z.usm_type == du.get_coerced_usm_type([usm_type_x, usm_type_y])


@pytest.mark.parametrize("usm_type", list_of_usm_types, ids=list_of_usm_types)
def test_broadcast_to(usm_type):
    x = dp.ones(7, usm_type=usm_type)
    y = dp.broadcast_to(x, (2, 7))
    assert x.usm_type == y.usm_type


@pytest.mark.parametrize(
    "func,data1,data2",
    [
        pytest.param("column_stack", (1, 2, 3), (2, 3, 4)),
        pytest.param("concatenate", [[1, 2], [3, 4]], [[5, 6]]),
        pytest.param("dstack", [[1], [2], [3]], [[2], [3], [4]]),
        pytest.param("hstack", (1, 2, 3), (4, 5, 6)),
        pytest.param("row_stack", [[7], [1], [2], [3]], [[2], [3], [9], [4]]),
        pytest.param("stack", [1, 2, 3], [4, 5, 6]),
        pytest.param("vstack", [0, 1, 2, 3], [4, 5, 6, 7]),
    ],
)
@pytest.mark.parametrize("usm_type_x", list_of_usm_types, ids=list_of_usm_types)
@pytest.mark.parametrize("usm_type_y", list_of_usm_types, ids=list_of_usm_types)
def test_concat_stack(func, data1, data2, usm_type_x, usm_type_y):
    x = dp.array(data1, usm_type=usm_type_x)
    y = dp.array(data2, usm_type=usm_type_y)
    z = getattr(dp, func)((x, y))

    assert x.usm_type == usm_type_x
    assert y.usm_type == usm_type_y
    assert z.usm_type == du.get_coerced_usm_type([usm_type_x, usm_type_y])


@pytest.mark.parametrize("func", ["take", "take_along_axis"])
@pytest.mark.parametrize("usm_type_x", list_of_usm_types, ids=list_of_usm_types)
@pytest.mark.parametrize(
    "usm_type_ind", list_of_usm_types, ids=list_of_usm_types
)
def test_take(func, usm_type_x, usm_type_ind):
    x = dp.arange(5, usm_type=usm_type_x)
    ind = dp.array([0, 2, 4], usm_type=usm_type_ind)
    z = getattr(dp, func)(x, ind, axis=None)

    assert x.usm_type == usm_type_x
    assert ind.usm_type == usm_type_ind
    assert z.usm_type == du.get_coerced_usm_type([usm_type_x, usm_type_ind])


@pytest.mark.parametrize("usm_type", list_of_usm_types, ids=list_of_usm_types)
<<<<<<< HEAD
def test_indices(usm_type):
    x = dp.indices((2,), usm_type=usm_type)
    assert x.usm_type == usm_type


@pytest.mark.parametrize("usm_type", list_of_usm_types, ids=list_of_usm_types)
@pytest.mark.parametrize("func", ["mgrid", "ogrid"])
def test_grid(usm_type, func):
    assert getattr(dp, func)(usm_type=usm_type)[0:4].usm_type == usm_type


@pytest.mark.parametrize("usm_type", list_of_usm_types, ids=list_of_usm_types)
@pytest.mark.parametrize("sparse", [True, False], ids=["True", "False"])
def test_indices(usm_type, sparse):
    x = dp.indices((2, 3), sparse=sparse, usm_type=usm_type)
    for i in x:
        assert i.usm_type == usm_type
=======
def test_clip(usm_type):
    x = dp.arange(10, usm_type=usm_type)
    y = dp.clip(x, 2, 7)
    assert x.usm_type == y.usm_type
>>>>>>> 23090ce9


@pytest.mark.parametrize(
    "usm_type_matrix", list_of_usm_types, ids=list_of_usm_types
)
@pytest.mark.parametrize(
    "usm_type_vector", list_of_usm_types, ids=list_of_usm_types
)
@pytest.mark.parametrize(
    "matrix, vector",
    [
        ([[1, 2], [3, 5]], dp.empty((2, 0))),
        ([[1, 2], [3, 5]], [1, 2]),
        (
            [
                [[1, 1, 1], [0, 2, 5], [2, 5, -1]],
                [[3, -1, 1], [1, 2, 3], [2, 3, 1]],
                [[1, 4, 1], [1, 2, -2], [4, 1, 2]],
            ],
            [[6, -4, 27], [9, -6, 15], [15, 1, 11]],
        ),
    ],
    ids=[
        "2D_Matrix_Empty_Vector",
        "2D_Matrix_1D_Vector",
        "3D_Matrix_and_Vectors",
    ],
)
def test_solve(matrix, vector, usm_type_matrix, usm_type_vector):
    x = dp.array(matrix, usm_type=usm_type_matrix)
    y = dp.array(vector, usm_type=usm_type_vector)
    z = dp.linalg.solve(x, y)

    assert x.usm_type == usm_type_matrix
    assert y.usm_type == usm_type_vector
    assert z.usm_type == du.get_coerced_usm_type(
        [usm_type_matrix, usm_type_vector]
    )


@pytest.mark.parametrize("usm_type", list_of_usm_types, ids=list_of_usm_types)
@pytest.mark.parametrize(
    "shape, is_empty",
    [
        ((2, 2), False),
        ((3, 2, 2), False),
        ((0, 0), True),
        ((0, 2, 2), True),
    ],
    ids=[
        "(2, 2)",
        "(3, 2, 2)",
        "(0, 0)",
        "(0, 2, 2)",
    ],
)
def test_slogdet(shape, is_empty, usm_type):
    if is_empty:
        x = dp.empty(shape, dtype=dp.default_float_type(), usm_type=usm_type)
    else:
        count_elem = numpy.prod(shape)
        x = dp.arange(
            1, count_elem + 1, dtype=dp.default_float_type(), usm_type=usm_type
        ).reshape(shape)

    sign, logdet = dp.linalg.slogdet(x)

    assert x.usm_type == sign.usm_type
    assert x.usm_type == logdet.usm_type


@pytest.mark.parametrize("usm_type", list_of_usm_types, ids=list_of_usm_types)
@pytest.mark.parametrize(
    "shape, is_empty",
    [
        ((2, 2), False),
        ((3, 2, 2), False),
        ((0, 0), True),
        ((0, 2, 2), True),
    ],
    ids=[
        "(2, 2)",
        "(3, 2, 2)",
        "(0, 0)",
        "(0, 2, 2)",
    ],
)
def test_det(shape, is_empty, usm_type):
    if is_empty:
        x = dp.empty(shape, dtype=dp.default_float_type(), usm_type=usm_type)
    else:
        count_elem = numpy.prod(shape)
        x = dp.arange(
            1, count_elem + 1, dtype=dp.default_float_type(), usm_type=usm_type
        ).reshape(shape)

    det = dp.linalg.det(x)

    assert x.usm_type == det.usm_type<|MERGE_RESOLUTION|>--- conflicted
+++ resolved
@@ -559,7 +559,6 @@
 
 
 @pytest.mark.parametrize("usm_type", list_of_usm_types, ids=list_of_usm_types)
-<<<<<<< HEAD
 def test_indices(usm_type):
     x = dp.indices((2,), usm_type=usm_type)
     assert x.usm_type == usm_type
@@ -573,16 +572,16 @@
 
 @pytest.mark.parametrize("usm_type", list_of_usm_types, ids=list_of_usm_types)
 @pytest.mark.parametrize("sparse", [True, False], ids=["True", "False"])
-def test_indices(usm_type, sparse):
+def test_indices_sparse(usm_type, sparse):
     x = dp.indices((2, 3), sparse=sparse, usm_type=usm_type)
     for i in x:
         assert i.usm_type == usm_type
-=======
+
+@pytest.mark.parametrize("usm_type", list_of_usm_types, ids=list_of_usm_types)
 def test_clip(usm_type):
     x = dp.arange(10, usm_type=usm_type)
     y = dp.clip(x, 2, 7)
     assert x.usm_type == y.usm_type
->>>>>>> 23090ce9
 
 
 @pytest.mark.parametrize(
