--- conflicted
+++ resolved
@@ -31,11 +31,7 @@
 
     steps:
       - name: Cancel Previous Runs
-<<<<<<< HEAD
-        uses: styfle/cancel-workflow-action@0.10.0
-=======
         uses: styfle/cancel-workflow-action@0.11.0
->>>>>>> 78c4b8b0
         with:
           access_token: ${{ github.token }}
 
@@ -105,11 +101,7 @@
 
     steps:
       - name: Cancel Previous Runs
-<<<<<<< HEAD
-        uses: styfle/cancel-workflow-action@0.10.0
-=======
         uses: styfle/cancel-workflow-action@0.11.0
->>>>>>> 78c4b8b0
         with:
           access_token: ${{ github.token }}
 
@@ -261,11 +253,7 @@
 
       # TODO: run the whole scope once the issues on CPU are resolved
       - name: Run tests
-<<<<<<< HEAD
-        run: python -m pytest -q -ra --disable-warnings -vv test_arraycreation.py test_dparray.py test_mathematical.py test_special.py
-=======
         run: python -m pytest -q -ra --disable-warnings -vv test_arraycreation.py test_dparray.py test_fft.py test_linalg.py test_mathematical.py test_special.py
->>>>>>> 78c4b8b0
         env:
           OCL_ICD_FILENAMES: 'libintelocl.so'
         working-directory: ${{ env.tests-path }}
@@ -440,11 +428,7 @@
 
       # TODO: run the whole scope once the issues on CPU are resolved
       - name: Run tests
-<<<<<<< HEAD
-        run: python -m pytest -q -ra --disable-warnings -vv test_arraycreation.py test_dparray.py test_mathematical.py test_special.py
-=======
         run: python -m pytest -q -ra --disable-warnings -vv test_arraycreation.py test_dparray.py test_fft.py test_linalg.py test_mathematical.py test_special.py
->>>>>>> 78c4b8b0
         working-directory: ${{ env.tests-path }}
 
   upload_linux:
