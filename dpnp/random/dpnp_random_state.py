--- conflicted
+++ resolved
@@ -84,9 +84,6 @@
         self._def_float_type = map_dtype_to_device(dpnp.float64, self._sycl_device)
 
         self._random_state = MT19937(self._seed, self._sycl_queue)
-<<<<<<< HEAD
-        self._fallback_random_state = call_origin(numpy.random.RandomState, seed)
-=======
         self._fallback_random_state = call_origin(numpy.random.RandomState, seed, allow_fallback=True)
 
 
@@ -122,7 +119,6 @@
         # TODO: replace with dpnp.signbit() once function is available in DPNP,
         # but for now use direct numpy calls without call_origin() wrapper, since data is a scalar
         return numpy.signbit(x)
->>>>>>> 62fa3aba
 
 
     def _validate_float_dtype(self, dtype, supported_types):
@@ -225,14 +221,6 @@
             elif not dpnp.isscalar(scale):
                 pass
             else:
-<<<<<<< HEAD
-                min_double = numpy.finfo('double').min
-                max_double = numpy.finfo('double').max
-                if (loc >= max_double or loc <= min_double) and dpnp.isfinite(loc):
-                    raise OverflowError(f"Range of loc={loc} exceeds valid bounds")
-
-                if (scale >= max_double) and dpnp.isfinite(scale):
-=======
                 dtype = self._validate_float_dtype(dtype, (dpnp.float32, dpnp.float64))
                 min_floating = numpy.finfo(dtype).min
                 max_floating = numpy.finfo(dtype).max
@@ -241,10 +229,9 @@
                     raise OverflowError(f"Range of loc={loc} exceeds valid bounds")
 
                 if (scale >= max_floating) and self._is_finite_scalar(scale):
->>>>>>> 62fa3aba
                     raise OverflowError(f"Range of scale={scale} exceeds valid bounds")
-                # # scale = -0.0 is cosidered as negative
-                elif scale < 0 or scale == 0 and numpy.signbit(scale):
+                # scale = -0.0 is cosidered as negative
+                elif scale < 0 or scale == 0 and self._is_signbit_scalar(scale):
                     raise ValueError(f"scale={scale}, but must be non-negative.")
 
                 dpu.validate_usm_type(usm_type=usm_type, allow_none=False)
@@ -324,16 +311,10 @@
 
         Limitations
         -----------
-<<<<<<< HEAD
-        Parameters ``low`` and ``high`` are supported only as scalar.
-        Parameter ``dtype`` is supported only as `int`.
-        Otherwise, :obj:`numpy.random.randint(low, high, size, dtype)` samples are drawn.
-=======
         Parameters `low` and `high` are supported only as a scalar.
         Parameter `dtype` is supported only as :obj:`dpnp.int32` or ``int``,
         but ``int`` value is considered to be exactly equivalent to :obj:`dpnp.int32`.
         Otherwise, :obj:`numpy.random.RandomState.randint(low, high, size, dtype)` samples are drawn.
->>>>>>> 62fa3aba
 
         Examples
         --------
