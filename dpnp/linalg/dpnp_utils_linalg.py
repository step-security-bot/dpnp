# *****************************************************************************
# Copyright (c) 2023-2024, Intel Corporation
# All rights reserved.
#
# Redistribution and use in source and binary forms, with or without
# modification, are permitted provided that the following conditions are met:
# - Redistributions of source code must retain the above copyright notice,
#   this list of conditions and the following disclaimer.
# - Redistributions in binary form must reproduce the above copyright notice,
#   this list of conditions and the following disclaimer in the documentation
#   and/or other materials provided with the distribution.
#
# THIS SOFTWARE IS PROVIDED BY THE COPYRIGHT HOLDERS AND CONTRIBUTORS "AS IS"
# AND ANY EXPRESS OR IMPLIED WARRANTIES, INCLUDING, BUT NOT LIMITED TO, THE
# IMPLIED WARRANTIES OF MERCHANTABILITY AND FITNESS FOR A PARTICULAR PURPOSE
# ARE DISCLAIMED. IN NO EVENT SHALL THE COPYRIGHT HOLDER OR CONTRIBUTORS BE
# LIABLE FOR ANY DIRECT, INDIRECT, INCIDENTAL, SPECIAL, EXEMPLARY, OR
# CONSEQUENTIAL DAMAGES (INCLUDING, BUT NOT LIMITED TO, PROCUREMENT OF
# SUBSTITUTE GOODS OR SERVICES; LOSS OF USE, DATA, OR PROFITS; OR BUSINESS
# INTERRUPTION) HOWEVER CAUSED AND ON ANY THEORY OF LIABILITY, WHETHER IN
# CONTRACT, STRICT LIABILITY, OR TORT (INCLUDING NEGLIGENCE OR OTHERWISE)
# ARISING IN ANY WAY OUT OF THE USE OF THIS SOFTWARE, EVEN IF ADVISED OF
# THE POSSIBILITY OF SUCH DAMAGE.
# *****************************************************************************


import dpctl.tensor._tensor_impl as ti
from numpy import issubdtype, prod

import dpnp
import dpnp.backend.extensions.lapack._lapack_impl as li
from dpnp.dpnp_utils import get_usm_allocations

__all__ = [
    "check_stacked_2d",
    "check_stacked_square",
    "dpnp_cholesky",
    "dpnp_det",
    "dpnp_eigh",
    "dpnp_inv",
    "dpnp_slogdet",
    "dpnp_solve",
]

_jobz = {"N": 0, "V": 1}
_upper_lower = {"U": 0, "L": 1}

_real_types_map = {
    "float32": "float32",  # single : single
    "float64": "float64",  # double : double
    "complex64": "float32",  # csingle : csingle
    "complex128": "float64",  # cdouble : cdouble
}


def _calculate_determinant_sign(ipiv, diag, res_type, n):
    """
    Calculate the sign of the determinant based on row exchanges and diagonal values.

    Parameters
    -----------
    ipiv : {dpnp.ndarray, usm_ndarray}
        The pivot indices from LU decomposition.
    diag : {dpnp.ndarray, usm_ndarray}
        The diagonal elements of the LU decomposition matrix.
    res_type : dpnp.dtype
        The common data type for linalg operations.
    n : int
        The size of the last two dimensions of the array.

    Returns
    -------
    sign : {dpnp_array, usm_ndarray}
        The sign of the determinant.

    """

    # Checks for row exchanges in LU decomposition affecting determinant sign.
    ipiv_diff = ipiv != dpnp.arange(
        1, n + 1, usm_type=ipiv.usm_type, sycl_queue=ipiv.sycl_queue
    )

    # Counts row exchanges from 'ipiv_diff'.
    non_zero = dpnp.count_nonzero(ipiv_diff, axis=-1)

    # For floating types, adds count of negative diagonal elements
    # to determine determinant sign.
    if dpnp.issubdtype(res_type, dpnp.floating):
        non_zero += dpnp.count_nonzero(diag < 0, axis=-1)

    sign = (non_zero % 2) * -2 + 1

    # For complex types, compute sign from the phase of diagonal elements.
    if dpnp.issubdtype(res_type, dpnp.complexfloating):
        sign = sign * dpnp.prod(diag / dpnp.abs(diag), axis=-1)

    return sign.astype(res_type)


def _check_lapack_dev_info(dev_info, error_msg=None):
    """
    Check `dev_info` from OneMKL LAPACK routines, raising an error for failures.

    Parameters
    ----------
    dev_info : list of ints
        Each element of the list indicates the status of OneMKL LAPACK routine calls.
        A non-zero value signifies a failure.

    error_message : str, optional
        Custom error message for detected LAPACK errors.
        Default: `Singular matrix`

    Raises
    ------
    dpnp.linalg.LinAlgError
        On non-zero elements in dev_info, indicating LAPACK errors.

    """

    if any(dev_info):
        error_msg = error_msg or "Singular matrix"

        raise dpnp.linalg.LinAlgError(error_msg)


def _real_type(dtype, device=None):
    """
    Returns the real data type corresponding to a given dpnp data type.

    Parameters
    ----------
    dtype : dpnp.dtype
        The dtype for which to find the corresponding real data type.
    device : {None, string, SyclDevice, SyclQueue}, optional
        An array API concept of device where an array of default floating type might be created.

    Returns
    -------
    out : str
        The name of the real data type.

    """

    default = dpnp.default_float_type(device)
    real_type = _real_types_map.get(dtype.name, default)
    return dpnp.dtype(real_type)


def _stacked_identity(
    batch_shape, n, dtype, usm_type="device", sycl_queue=None
):
    """
    Create stacked identity matrices of size `n x n`.

    Forms multiple identity matrices based on `batch_shape`.

    Parameters
    ----------
    batch_shape : tuple
        Shape of the batch determining the stacking of identity matrices.
    n : int
        Dimension of each identity matrix.
    dtype : dtype
        Data type of the matrix element.
    usm_type : {"device", "shared", "host"}, optional
        The type of SYCL USM allocation for the output array.
    sycl_queue : {None, SyclQueue}, optional
        A SYCL queue to use for output array allocation and copying.

    Returns
    -------
    out : dpnp.ndarray
        Array of stacked `n x n` identity matrices as per `batch_shape`.

    Example
    -------
    >>> _stacked_identity((2,), 2, dtype=dpnp.int64)
    array([[[1, 0],
            [0, 1]],

           [[1, 0],
            [0, 1]]])

    """

    shape = batch_shape + (n, n)
    idx = dpnp.arange(n, usm_type=usm_type, sycl_queue=sycl_queue)
    x = dpnp.zeros(shape, dtype=dtype, usm_type=usm_type, sycl_queue=sycl_queue)
    x[..., idx, idx] = 1
    return x


def check_stacked_2d(*arrays):
    """
    Return ``True`` if each array in `arrays` has at least two dimensions.

    If any array is less than two-dimensional, `dpnp.linalg.LinAlgError` will be raised.

    Parameters
    ----------
    arrays : {dpnp.ndarray, usm_ndarray}
        A sequence of input arrays to check for dimensionality.

    Returns
    -------
    out : bool
        ``True`` if each array in `arrays` is at least two-dimensional.

    Raises
    ------
    dpnp.linalg.LinAlgError
        If any array in `arrays` is less than two-dimensional.

    """

    for a in arrays:
        if a.ndim < 2:
            raise dpnp.linalg.LinAlgError(
                f"{a.ndim}-dimensional array given. The input "
                "array must be at least two-dimensional"
            )


def check_stacked_square(*arrays):
    """
    Return ``True`` if each array in `arrays` is a square matrix.

    If any array does not form a square matrix, `dpnp.linalg.LinAlgError` will be raised.

    Precondition: `arrays` are at least 2d. The caller should assert it
    beforehand. For example,

    >>> def solve(a):
    ...     check_stacked_2d(a)
    ...     check_stacked_square(a)
    ...     ...

    Parameters
    ----------
    arrays : {dpnp.ndarray, usm_ndarray}
        A sequence of input arrays to check for square matrix shape.

    Returns
    -------
    out : bool
        ``True`` if each array in `arrays` forms a square matrix.

    Raises
    ------
    dpnp.linalg.LinAlgError
        If any array in `arrays` does not form a square matrix.

    """

    for a in arrays:
        m, n = a.shape[-2:]
        if m != n:
            raise dpnp.linalg.LinAlgError(
                "Last 2 dimensions of the input array must be square"
            )


def _common_type(*arrays):
    """
    Common type for linear algebra operations.

    This function determines the common data type for linalg operations.
    It's designed to be similar in logic to `numpy.linalg.linalg._commonType`.

    Key differences from `numpy.common_type`:
    - It accepts ``bool_`` arrays.
    - The default floating-point data type is determined by the capabilities of the device
      on which `arrays` are created, as indicated by `dpnp.default_float_type()`.

    Parameters
    ----------
    arrays : {dpnp.ndarray, usm_ndarray}
        A sequence of input arrays.

    Returns
    -------
    dtype_common : dpnp.dtype
        The common data type for linalg operations.
        This returned value is applicable both as the precision to be used
        in linalg calls and as the dtype of (possibly complex) output(s).

    """

    dtypes = [arr.dtype for arr in arrays]

    default = dpnp.default_float_type(device=arrays[0].device)
    dtype_common = _common_inexact_type(default, *dtypes)

    return dtype_common


def _common_inexact_type(default_dtype, *dtypes):
    """
    Determines the common 'inexact' data type for linear algebra operations.

    This function selects an 'inexact' data type appropriate for the device's capabilities.
    It defaults to `default_dtype` when provided types are not 'inexact'.

    Parameters
    ----------
    default_dtype : dpnp.dtype
        The default data type. This is determined by the capabilities of
        the device and is used when none of the provided types are 'inexact'.
        *dtypes: A variable number of data types to be evaluated to find
        the common 'inexact' type.

    Returns
    -------
    dpnp.result_type : dpnp.dtype
        The resultant 'inexact' data type for linalg operations,
        ensuring computational compatibility.

    """

    inexact_dtypes = [
        dt if issubdtype(dt, dpnp.inexact) else default_dtype for dt in dtypes
    ]
    return dpnp.result_type(*inexact_dtypes)


def _lu_factor(a, res_type):
    """
    Compute pivoted LU decomposition.

    Decompose a given batch of square matrices. Inputs and outputs are
    transposed.

    Parameters
    ----------
    a : (..., M, M) {dpnp.ndarray, usm_ndarray}
        Input array containing the matrices to be decomposed.
    res_type : dpnp.dtype
        Specifies the data type of the result.
        Acceptable data types are float32, float64, complex64, or complex128.

    Returns
    -------
    tuple:
        lu_t : (..., N, N) {dpnp.ndarray, usm_ndarray}
            Combined 'L' and 'U' matrices from LU decomposition
            excluding the diagonal of 'L'.
        piv : (..., N) {dpnp.ndarray, usm_ndarray}
            1-origin pivot indices indicating row permutations during decomposition.
        dev_info : (...) {dpnp.ndarray, usm_ndarray}
            Information on `getrf` or `getrf_batch` computation success (0 for success).

    """

    n = a.shape[-2]

    a_sycl_queue = a.sycl_queue
    a_usm_type = a.usm_type

    # TODO: Find out at which array sizes the best performance is obtained
    # getrf_batch implementation shows slow results with large arrays on GPU.
    # Use getrf_batch only on CPU.
    # On GPU call getrf for each two-dimensional array by loop
    use_batch = a.sycl_device.has_aspect_cpu

    if a.ndim > 2:
        orig_shape = a.shape
        # get 3d input arrays by reshape
        a = a.reshape(-1, n, n)
        batch_size = a.shape[0]
        a_usm_arr = dpnp.get_usm_ndarray(a)

        if use_batch:
            # `a` must be copied because getrf_batch destroys the input matrix
            a_h = dpnp.empty_like(a, order="C", dtype=res_type)
            ipiv_h = dpnp.empty(
                (batch_size, n),
                dtype=dpnp.int64,
                order="C",
                usm_type=a_usm_type,
                sycl_queue=a_sycl_queue,
            )
            dev_info_h = [0] * batch_size

            a_ht_copy_ev, a_copy_ev = ti._copy_usm_ndarray_into_usm_ndarray(
                src=a_usm_arr, dst=a_h.get_array(), sycl_queue=a_sycl_queue
            )

            ipiv_stride = n
            a_stride = a_h.strides[0]

            # Call the LAPACK extension function _getrf_batch
            # to perform LU decomposition of a batch of general matrices
            ht_lapack_ev, _ = li._getrf_batch(
                a_sycl_queue,
                a_h.get_array(),
                ipiv_h.get_array(),
                dev_info_h,
                n,
                a_stride,
                ipiv_stride,
                batch_size,
                [a_copy_ev],
            )

            ht_lapack_ev.wait()
            a_ht_copy_ev.wait()

            dev_info_array = dpnp.array(
                dev_info_h, usm_type=a_usm_type, sycl_queue=a_sycl_queue
            )

            # Reshape the results back to their original shape
            a_h = a_h.reshape(orig_shape)
            ipiv_h = ipiv_h.reshape(orig_shape[:-1])
            dev_info_array = dev_info_array.reshape(orig_shape[:-2])

            return (a_h, ipiv_h, dev_info_array)

        else:
            # Initialize lists for storing arrays and events for each batch
            a_vecs = [None] * batch_size
            ipiv_vecs = [None] * batch_size
            dev_info_vecs = [None] * batch_size
            a_ht_copy_ev = [None] * batch_size
            ht_lapack_ev = [None] * batch_size

            # Process each batch
            for i in range(batch_size):
                # Copy each 2D slice to a new array as getrf destroys the input matrix
                a_vecs[i] = dpnp.empty_like(a[i], order="C", dtype=res_type)
                (
                    a_ht_copy_ev[i],
                    a_copy_ev,
                ) = ti._copy_usm_ndarray_into_usm_ndarray(
                    src=a_usm_arr[i],
                    dst=a_vecs[i].get_array(),
                    sycl_queue=a_sycl_queue,
                )
                ipiv_vecs[i] = dpnp.empty(
                    (n,),
                    dtype=dpnp.int64,
                    order="C",
                    usm_type=a_usm_type,
                    sycl_queue=a_sycl_queue,
                )
                dev_info_vecs[i] = [0]

                # Call the LAPACK extension function _getrf
                # to perform LU decomposition on each batch in 'a_vecs[i]'
                ht_lapack_ev[i], _ = li._getrf(
                    a_sycl_queue,
                    a_vecs[i].get_array(),
                    ipiv_vecs[i].get_array(),
                    dev_info_vecs[i],
                    [a_copy_ev],
                )

            for i in range(batch_size):
                ht_lapack_ev[i].wait()
                a_ht_copy_ev[i].wait()

            # Reshape the results back to their original shape
            out_a = dpnp.array(a_vecs, order="C").reshape(orig_shape)
            out_ipiv = dpnp.array(ipiv_vecs).reshape(orig_shape[:-1])
            out_dev_info = dpnp.array(
                dev_info_vecs, usm_type=a_usm_type, sycl_queue=a_sycl_queue
            ).reshape(orig_shape[:-2])

            return (out_a, out_ipiv, out_dev_info)

    else:
        a_usm_arr = dpnp.get_usm_ndarray(a)

        # `a` must be copied because getrf destroys the input matrix
        a_h = dpnp.empty_like(a, order="C", dtype=res_type)

        # use DPCTL tensor function to fill the сopy of the input array
        # from the input array
        a_ht_copy_ev, a_copy_ev = ti._copy_usm_ndarray_into_usm_ndarray(
            src=a_usm_arr, dst=a_h.get_array(), sycl_queue=a_sycl_queue
        )

        ipiv_h = dpnp.empty(
            n,
            dtype=dpnp.int64,
            order="C",
            usm_type=a_usm_type,
            sycl_queue=a_sycl_queue,
        )
        dev_info_h = [0]

        # Call the LAPACK extension function _getrf
        # to perform LU decomposition on the input matrix
        ht_lapack_ev, _ = li._getrf(
            a_sycl_queue,
            a_h.get_array(),
            ipiv_h.get_array(),
            dev_info_h,
            [a_copy_ev],
        )

        ht_lapack_ev.wait()
        a_ht_copy_ev.wait()

        dev_info_array = dpnp.array(
            dev_info_h, usm_type=a_usm_type, sycl_queue=a_sycl_queue
        )

        # Return a tuple containing the factorized matrix 'a_h',
        # pivot indices 'ipiv_h'
        # and the status 'dev_info_h' from the LAPACK getrf call
        return (a_h, ipiv_h, dev_info_array)


def dpnp_cholesky_batch(a, upper_lower, res_type):
    """
    dpnp_cholesky_batch(a, upper_lower, res_type)

    Return the batched Cholesky decomposition of `a` array.

    """

    a_sycl_queue = a.sycl_queue
    a_usm_type = a.usm_type

    n = a.shape[-2]

    orig_shape = a.shape
    # get 3d input arrays by reshape
    a = a.reshape(-1, n, n)
    batch_size = a.shape[0]
    a_usm_arr = dpnp.get_usm_ndarray(a)

    # `a` must be copied because potrf_batch destroys the input matrix
    a_h = dpnp.empty_like(a, order="C", dtype=res_type, usm_type=a_usm_type)

    # use DPCTL tensor function to fill the сopy of the input array
    # from the input array
    a_ht_copy_ev, a_copy_ev = ti._copy_usm_ndarray_into_usm_ndarray(
        src=a_usm_arr, dst=a_h.get_array(), sycl_queue=a_sycl_queue
    )

    a_stride = a_h.strides[0]

    # Call the LAPACK extension function _potrf_batch
    # to computes the Cholesky decomposition of a batch of
    # symmetric positive-definite matrices
    ht_lapack_ev, _ = li._potrf_batch(
        a_sycl_queue,
        a_h.get_array(),
        upper_lower,
        n,
        a_stride,
        batch_size,
        [a_copy_ev],
    )

    ht_lapack_ev.wait()
    a_ht_copy_ev.wait()

    # Get upper or lower-triangular matrix part as per `upper_lower` value
    # upper_lower is 0 (lower) or 1 (upper)
    if upper_lower:
        a_h = dpnp.triu(a_h.reshape(orig_shape))
    else:
        a_h = dpnp.tril(a_h.reshape(orig_shape))

    return a_h


def dpnp_cholesky(a, upper):
    """
    dpnp_cholesky(a, upper)

    Return the Cholesky decomposition of `a` array.

    """

    a_sycl_queue = a.sycl_queue
    a_usm_type = a.usm_type

    res_type = _common_type(a)

    a_shape = a.shape

    if a.size == 0:
        return dpnp.empty(
            a_shape,
            dtype=res_type,
            usm_type=a_usm_type,
            sycl_queue=a_sycl_queue,
        )

    # Set `uplo` value for `potrf` and `potrf_batch` function based on the boolean input `upper`.
    # In oneMKL, `uplo` value of 1 is equivalent to oneapi::mkl::uplo::lower
    # and `uplo` value of 0 is equivalent to oneapi::mkl::uplo::upper.
    # However, we adjust this logic based on the array's memory layout.
    # Note: lower for row-major (which is used here) is upper for column-major layout.
    # Reference: comment from tbmkl/tests/lapack/unit/dpcpp/potrf_usm/potrf_usm.cpp
    # This means that if `upper` is False (lower triangular),
    # we actually use oneapi::mkl::uplo::upper (0) for the row-major layout, and vice versa.
    upper_lower = int(upper)

    if a.ndim > 2:
        return dpnp_cholesky_batch(a, upper_lower, res_type)

    a_usm_arr = dpnp.get_usm_ndarray(a)

    # `a` must be copied because potrf destroys the input matrix
    a_h = dpnp.empty_like(a, order="C", dtype=res_type, usm_type=a_usm_type)

    # use DPCTL tensor function to fill the сopy of the input array
    # from the input array
    a_ht_copy_ev, a_copy_ev = ti._copy_usm_ndarray_into_usm_ndarray(
        src=a_usm_arr, dst=a_h.get_array(), sycl_queue=a_sycl_queue
    )

    # Call the LAPACK extension function _potrf
    # to computes the Cholesky decomposition
    ht_lapack_ev, _ = li._potrf(
        a_sycl_queue,
        a_h.get_array(),
        upper_lower,
        [a_copy_ev],
    )

    ht_lapack_ev.wait()
    a_ht_copy_ev.wait()

    # Get upper or lower-triangular matrix part as per `upper` value
    if upper:
        a_h = dpnp.triu(a_h)
    else:
        a_h = dpnp.tril(a_h)

    return a_h


def dpnp_det(a):
    """
    dpnp_det(a)

    Returns the determinant of `a` array.

    """

    a_usm_type = a.usm_type
    a_sycl_queue = a.sycl_queue

    res_type = _common_type(a)

    a_shape = a.shape
    shape = a_shape[:-2]
    n = a_shape[-2]

    if a.size == 0:
        # empty batch (result is empty, too) or empty matrices det([[]]) == 1
        det = dpnp.ones(
            shape,
            dtype=res_type,
            usm_type=a_usm_type,
            sycl_queue=a_sycl_queue,
        )
        return det

    lu, ipiv, dev_info = _lu_factor(a, res_type)

    # Transposing 'lu' to swap the last two axes for compatibility
    # with 'dpnp.diagonal' as it does not support 'axis1' and 'axis2' arguments.
    # TODO: Replace with 'dpnp.diagonal(lu, axis1=-2, axis2=-1)' when supported.
    lu_transposed = lu.transpose(-2, -1, *range(lu.ndim - 2))
    diag = dpnp.diagonal(lu_transposed)

    det = dpnp.prod(dpnp.abs(diag), axis=-1)

    sign = _calculate_determinant_sign(ipiv, diag, res_type, n)

    det = sign * det
    det = det.astype(res_type, copy=False)
    singular = dev_info > 0
    det = dpnp.where(singular, res_type.type(0), det)

    return det.reshape(shape)


def dpnp_eigh(a, UPLO):
    """
    dpnp_eigh(a, UPLO)

    Return the eigenvalues and eigenvectors of a complex Hermitian
    (conjugate symmetric) or a real symmetric matrix.

    The main calculation is done by calling an extension function
    for LAPACK library of OneMKL. Depending on input type of `a` array,
    it will be either ``heevd`` (for complex types) or ``syevd`` (for others).

    """

    a_usm_type = a.usm_type
    a_sycl_queue = a.sycl_queue
    a_order = "C" if a.flags.c_contiguous else "F"
    a_usm_arr = dpnp.get_usm_ndarray(a)

    # 'V' means both eigenvectors and eigenvalues will be calculated
    jobz = _jobz["V"]
    uplo = _upper_lower[UPLO]

    # get resulting type of arrays with eigenvalues and eigenvectors
    a_dtype = a.dtype
    lapack_func = "_syevd"
    if dpnp.issubdtype(a_dtype, dpnp.complexfloating):
        lapack_func = "_heevd"
        v_type = a_dtype
        w_type = dpnp.float64 if a_dtype == dpnp.complex128 else dpnp.float32
    elif dpnp.issubdtype(a_dtype, dpnp.floating):
        v_type = w_type = a_dtype
    elif a_sycl_queue.sycl_device.has_aspect_fp64:
        v_type = w_type = dpnp.float64
    else:
        v_type = w_type = dpnp.float32

    if a.ndim > 2:
        w = dpnp.empty(
            a.shape[:-1],
            dtype=w_type,
            usm_type=a_usm_type,
            sycl_queue=a_sycl_queue,
        )

        # need to loop over the 1st dimension to get eigenvalues and eigenvectors of 3d matrix A
        op_count = a.shape[0]
        if op_count == 0:
            return w, dpnp.empty_like(a, dtype=v_type)

        eig_vecs = [None] * op_count
        ht_copy_ev = [None] * op_count
        ht_lapack_ev = [None] * op_count
        for i in range(op_count):
            # oneMKL LAPACK assumes fortran-like array as input, so
            # allocate a memory with 'F' order for dpnp array of eigenvectors
            eig_vecs[i] = dpnp.empty_like(a[i], order="F", dtype=v_type)

            # use DPCTL tensor function to fill the array of eigenvectors with content of input array
            ht_copy_ev[i], copy_ev = ti._copy_usm_ndarray_into_usm_ndarray(
                src=a_usm_arr[i],
                dst=eig_vecs[i].get_array(),
                sycl_queue=a_sycl_queue,
            )

            # call LAPACK extension function to get eigenvalues and eigenvectors of a portion of matrix A
            ht_lapack_ev[i], _ = getattr(li, lapack_func)(
                a_sycl_queue,
                jobz,
                uplo,
                eig_vecs[i].get_array(),
                w[i].get_array(),
                depends=[copy_ev],
            )

        for i in range(op_count):
            ht_lapack_ev[i].wait()
            ht_copy_ev[i].wait()

        # combine the list of eigenvectors into a single array
        v = dpnp.array(eig_vecs, order=a_order)
        return w, v
    else:
        # oneMKL LAPACK assumes fortran-like array as input, so
        # allocate a memory with 'F' order for dpnp array of eigenvectors
        v = dpnp.empty_like(a, order="F", dtype=v_type)

        # use DPCTL tensor function to fill the array of eigenvectors with content of input array
        ht_copy_ev, copy_ev = ti._copy_usm_ndarray_into_usm_ndarray(
            src=a_usm_arr, dst=v.get_array(), sycl_queue=a_sycl_queue
        )

        # allocate a memory for dpnp array of eigenvalues
        w = dpnp.empty(
            a.shape[:-1],
            dtype=w_type,
            usm_type=a_usm_type,
            sycl_queue=a_sycl_queue,
        )

        # call LAPACK extension function to get eigenvalues and eigenvectors of matrix A
        ht_lapack_ev, lapack_ev = getattr(li, lapack_func)(
            a_sycl_queue,
            jobz,
            uplo,
            v.get_array(),
            w.get_array(),
            depends=[copy_ev],
        )

        if a_order != "F":
            # need to align order of eigenvectors with one of input matrix A
            out_v = dpnp.empty_like(v, order=a_order)
            ht_copy_out_ev, _ = ti._copy_usm_ndarray_into_usm_ndarray(
                src=v.get_array(),
                dst=out_v.get_array(),
                sycl_queue=a_sycl_queue,
                depends=[lapack_ev],
            )
            ht_copy_out_ev.wait()
        else:
            out_v = v

        ht_lapack_ev.wait()
        ht_copy_ev.wait()

        return w, out_v


<<<<<<< HEAD
def dpnp_qr_batch(a, mode="reduced"):
    """
    dpnp_qr_batch(a, mode="reduced")

    Return the batched qr factorization of `a` matrix.

    """

    a_sycl_queue = a.sycl_queue
    a_usm_type = a.usm_type

    m, n = a.shape[-2:]
    k = min(m, n)

    batch_shape = a.shape[:-2]
    batch_size = prod(batch_shape)

    res_type = _common_type(a)

    if batch_size == 0 or k == 0:
        if mode == "reduced":
            return (
                dpnp.empty(
                    batch_shape + (m, k),
                    dtype=res_type,
                    sycl_queue=a_sycl_queue,
                    usm_type=a_usm_type,
                ),
                dpnp.empty(
                    batch_shape + (k, n),
                    dtype=res_type,
                    sycl_queue=a_sycl_queue,
                    usm_type=a_usm_type,
                ),
            )
        elif mode == "complete":
            q = _stacked_identity(
                batch_shape,
                m,
                dtype=res_type,
                usm_type=a_usm_type,
                sycl_queue=a_sycl_queue,
            )
            return (
                q,
                dpnp.empty(
                    batch_shape + (m, n),
                    dtype=res_type,
                    sycl_queue=a_sycl_queue,
                    usm_type=a_usm_type,
                ),
            )
        elif mode == "r":
            return dpnp.empty(
                batch_shape + (k, n),
                dtype=res_type,
                sycl_queue=a_sycl_queue,
                usm_type=a_usm_type,
            )
        elif mode == "raw":
            return (
                dpnp.empty(
                    batch_shape + (n, m),
                    dtype=res_type,
                    sycl_queue=a_sycl_queue,
                    usm_type=a_usm_type,
                ),
                dpnp.empty(
                    batch_shape + (k,),
                    dtype=res_type,
                    sycl_queue=a_sycl_queue,
                    usm_type=a_usm_type,
                ),
            )

    # get 3d input arrays by reshape
    a = a.reshape(-1, m, n)

    a = a.swapaxes(-2, -1)
    a_usm_arr = dpnp.get_usm_ndarray(a)

    a_t = dpnp.empty_like(a, order="C", dtype=res_type)
=======
def dpnp_inv_batched(a, res_type):
    """
    dpnp_inv_batched(a, res_type)

    Return the inverses of each matrix in a batch of matrices `a`.

    The inverse of a matrix is such that if it is multiplied by the original matrix,
    it results in the identity matrix. This function computes the inverses of a batch
    of square matrices.
    """

    orig_shape = a.shape
    # get 3d input arrays by reshape
    a = a.reshape(-1, orig_shape[-2], orig_shape[-1])
    batch_size = a.shape[0]
    a_usm_arr = dpnp.get_usm_ndarray(a)
    a_sycl_queue = a.sycl_queue
    a_usm_type = a.usm_type
    n = a.shape[1]

    # oneMKL LAPACK getri_batch overwrites `a`
    a_h = dpnp.empty_like(a, order="C", dtype=res_type, usm_type=a_usm_type)
    ipiv_h = dpnp.empty(
        (batch_size, n),
        dtype=dpnp.int64,
        usm_type=a_usm_type,
        sycl_queue=a_sycl_queue,
    )
    dev_info = [0] * batch_size
>>>>>>> 94ad65bb

    # use DPCTL tensor function to fill the matrix array
    # with content from the input array `a`
    a_ht_copy_ev, a_copy_ev = ti._copy_usm_ndarray_into_usm_ndarray(
<<<<<<< HEAD
        src=a_usm_arr, dst=a_t.get_array(), sycl_queue=a_sycl_queue
    )

    tau_h = dpnp.empty(
        (batch_size, k),
        dtype=res_type,
        sycl_queue=a_sycl_queue,
        usm_type=a_usm_type,
    )

    a_stride = a_t.strides[0]
    tau_stride = tau_h.strides[0]

    # Call the LAPACK extension function _geqrf_batch to compute the QR factorization
    # of a general m x n matrix.
    ht_lapack_ev, geqrf_batch_ev = li._geqrf_batch(
        a_sycl_queue,
        a_t.get_array(),
        tau_h.get_array(),
        m,
        n,
        a_stride,
        tau_stride,
=======
        src=a_usm_arr, dst=a_h.get_array(), sycl_queue=a.sycl_queue
    )

    ipiv_stride = n
    a_stride = a_h.strides[0]

    # Call the LAPACK extension function _getrf_batch
    # to perform LU decomposition of a batch of general matrices
    ht_getrf_ev, getrf_ev = li._getrf_batch(
        a_sycl_queue,
        a_h.get_array(),
        ipiv_h.get_array(),
        dev_info,
        n,
        a_stride,
        ipiv_stride,
>>>>>>> 94ad65bb
        batch_size,
        [a_copy_ev],
    )

<<<<<<< HEAD
    ht_lapack_ev.wait()
    a_ht_copy_ev.wait()

    if mode == "r":
        r = a_t[..., :k].swapaxes(-2, -1)
        out_r = dpnp.triu(r).astype(res_type, copy=False)
        return out_r.reshape(batch_shape + out_r.shape[-2:])

    if mode == "raw":
        q = a_t.reshape(batch_shape + a_t.shape[-2:])
        r = tau_h.reshape(batch_shape + tau_h.shape[-1:])
        return (
            q.astype(res_type, copy=False),
            r.astype(res_type, copy=False),
        )

    if mode == "complete" and m > n:
        mc = m
        q = dpnp.empty(
            (batch_size, m, m),
            dtype=res_type,
            sycl_queue=a_sycl_queue,
            usm_type=a_usm_type,
        )
    else:
        mc = k
        q = dpnp.empty(
            (batch_size, n, m),
            dtype=res_type,
            sycl_queue=a_sycl_queue,
            usm_type=a_usm_type,
        )
    q[..., :n, :] = a_t

    q_stride = q.strides[0]
    tau_stride = tau_h.strides[0]

    # Call the LAPACK extension function _orgqr to generate the orthogonal/unitary matrix
    # `Qi` of the QR factorization for a batch of general matrices.
    ht_lapack_ev, _ = li._orgqr_batch(
        a_sycl_queue,
        q.get_array(),
        tau_h.get_array(),
        m,
        mc,
        k,
        q_stride,
        tau_stride,
        batch_size,
        [geqrf_batch_ev],
    )

    q = q[..., :mc, :].swapaxes(-2, -1)
    r = a_t[..., :mc].swapaxes(-2, -1)

    r_triu = dpnp.triu(r).astype(res_type, copy=False)

    q_reshape = q.reshape(batch_shape + q.shape[-2:])
    r_triu_reshape = r_triu.reshape(batch_shape + r_triu.shape[-2:])

    return (
        q_reshape.astype(dtype=res_type, copy=False),
        r_triu_reshape.astype(dtype=res_type, copy=False),
    )


def dpnp_qr(a, mode="reduced"):
    """
    dpnp_qr(a, mode="reduced")

    Return the qr factorization of `a` matrix.

    """

    if a.ndim > 2:
        return dpnp_qr_batch(a, mode=mode)
=======
    _check_lapack_dev_info(dev_info)

    # Call the LAPACK extension function _getri_batch
    # to compute the inverse of a batch of matrices using the results
    # from the LU decomposition performed by _getrf_batch
    ht_getri_ev, _ = li._getri_batch(
        a_sycl_queue,
        a_h.get_array(),
        ipiv_h.get_array(),
        dev_info,
        n,
        a_stride,
        ipiv_stride,
        batch_size,
        [getrf_ev],
    )

    _check_lapack_dev_info(dev_info)

    ht_getri_ev.wait()
    ht_getrf_ev.wait()
    a_ht_copy_ev.wait()

    return a_h.reshape(orig_shape)


def dpnp_inv(a):
    """
    dpnp_inv(a)

    Return the inverse of `a` matrix.

    The inverse of a matrix is such that if it is multiplied by the original matrix,
    it results in the identity matrix. This function computes the inverse of a single
    square matrix.

    """

    res_type = _common_type(a)
    if a.size == 0:
        return dpnp.empty_like(a, dtype=res_type)

    if a.ndim >= 3:
        return dpnp_inv_batched(a, res_type)
>>>>>>> 94ad65bb

    a_usm_arr = dpnp.get_usm_ndarray(a)
    a_sycl_queue = a.sycl_queue
    a_usm_type = a.usm_type

<<<<<<< HEAD
    res_type = _common_type(a)

    m, n = a.shape
    k = min(m, n)
    if k == 0:
        if mode == "reduced":
            return dpnp.empty(
                (m, 0),
                dtype=res_type,
                sycl_queue=a_sycl_queue,
                usm_type=a_usm_type,
            ), dpnp.empty(
                (0, n),
                dtype=res_type,
                sycl_queue=a_sycl_queue,
                usm_type=a_usm_type,
            )
        elif mode == "complete":
            return dpnp.identity(
                m, dtype=res_type, sycl_queue=a_sycl_queue, usm_type=a_usm_type
            ), dpnp.empty(
                (m, n),
                dtype=res_type,
                sycl_queue=a_sycl_queue,
                usm_type=a_usm_type,
            )
        elif mode == "r":
            return dpnp.empty(
                (0, n),
                dtype=res_type,
                sycl_queue=a_sycl_queue,
                usm_type=a_usm_type,
            )
        else:  # mode == "raw"
            return dpnp.empty(
                (n, m),
                dtype=res_type,
                sycl_queue=a_sycl_queue,
                usm_type=a_usm_type,
            ), dpnp.empty(
                (0,),
                dtype=res_type,
                sycl_queue=a_sycl_queue,
                usm_type=a_usm_type,
            )

    a = a.T
    a_usm_arr = dpnp.get_usm_ndarray(a)
    a_t = dpnp.empty_like(a, order="C", dtype=res_type)

    # use DPCTL tensor function to fill the matrix array
    # with content from the input array `a`
    a_ht_copy_ev, a_copy_ev = ti._copy_usm_ndarray_into_usm_ndarray(
        src=a_usm_arr, dst=a_t.get_array(), sycl_queue=a_sycl_queue
    )

    tau_h = dpnp.empty(
        k, dtype=res_type, sycl_queue=a_sycl_queue, usm_type=a_usm_type
    )

    # Call the LAPACK extension function _geqrf to compute the QR factorization
    # of a general m x n matrix.
    ht_geqrf_ev, geqrf_ev = li._geqrf(
        a_sycl_queue, a_t.get_array(), tau_h.get_array(), [a_copy_ev]
    )

    ht_geqrf_ev.wait()
    a_ht_copy_ev.wait()

    if mode == "r":
        r = a_t[:, :k].transpose()
        return dpnp.triu(r).astype(res_type, copy=False)

    if mode == "raw":
        return (
            a_t.astype(res_type, copy=False),
            tau_h.astype(res_type, copy=False),
        )

    # mc is the total number of columns in the q matrix.
    # In `complete` mode, mc equals the number of rows.
    # In `reduced` mode, mc is the lesser of the row count or column count.
    if mode == "complete" and m > n:
        mc = m
        q = dpnp.empty(
            (m, m),
            dtype=res_type,
            order="C",
            sycl_queue=a_sycl_queue,
            usm_type=a_usm_type,
        )
    else:
        mc = k
        q = dpnp.empty(
            (n, m),
            dtype=res_type,
            order="C",
            sycl_queue=a_sycl_queue,
            usm_type=a_usm_type,
        )
    q[:n] = a_t

    # Call the LAPACK extension function _orgqr to generate the real orthogonal matrix
    # `Q` of the QR factorization
    ht_orgqr_ev, _ = li._orgqr(
        a_sycl_queue, m, mc, k, q.get_array(), tau_h.get_array(), [geqrf_ev]
    )

    ht_orgqr_ev.wait()

    q = q[:mc].transpose()
    r = a_t[:, :mc].transpose()
    return (
        q.astype(dtype=res_type, copy=False),
        dpnp.triu(r).astype(dtype=res_type, copy=False),
    )
=======
    a_order = "C" if a.flags.c_contiguous else "F"
    a_shape = a.shape

    # oneMKL LAPACK gesv overwrites `a` and assumes fortran-like array as input.
    # To use C-contiguous arrays, we transpose them before passing to gesv.
    # This transposition is effective because the input array `a` is square.
    a_f = dpnp.empty_like(a, order=a_order, dtype=res_type)

    # use DPCTL tensor function to fill the coefficient matrix array
    # with content from the input array `a`
    a_ht_copy_ev, a_copy_ev = ti._copy_usm_ndarray_into_usm_ndarray(
        src=a_usm_arr, dst=a_f.get_array(), sycl_queue=a_sycl_queue
    )

    b_f = dpnp.eye(
        a_shape[0],
        dtype=res_type,
        order=a_order,
        sycl_queue=a_sycl_queue,
        usm_type=a_usm_type,
    )

    if a_order == "F":
        ht_lapack_ev, _ = li._gesv(
            a_sycl_queue, a_f.get_array(), b_f.get_array(), [a_copy_ev]
        )
    else:
        ht_lapack_ev, _ = li._gesv(
            a_sycl_queue, a_f.T.get_array(), b_f.T.get_array(), [a_copy_ev]
        )

    ht_lapack_ev.wait()
    a_ht_copy_ev.wait()

    return b_f
>>>>>>> 94ad65bb


def dpnp_solve(a, b):
    """
    dpnp_solve(a, b)

    Return the solution to the system of linear equations with
    a square coefficient matrix `a` and multiple dependent variables
    array `b`.

    """

    a_usm_arr = dpnp.get_usm_ndarray(a)
    b_usm_arr = dpnp.get_usm_ndarray(b)

    b_order = "C" if b.flags.c_contiguous else "F"
    a_shape = a.shape
    b_shape = b.shape

    res_usm_type, exec_q = get_usm_allocations([a, b])

    res_type = _common_type(a, b)
    if b.size == 0:
        return dpnp.empty_like(b, dtype=res_type, usm_type=res_usm_type)

    if a.ndim > 2:
        reshape = False
        orig_shape_b = b_shape
        if a.ndim > 3:
            # get 3d input arrays by reshape
            if a.ndim == b.ndim:
                b = b.reshape(-1, b_shape[-2], b_shape[-1])
            else:
                b = b.reshape(-1, b_shape[-1])

            a = a.reshape(-1, a_shape[-2], a_shape[-1])

            a_usm_arr = dpnp.get_usm_ndarray(a)
            b_usm_arr = dpnp.get_usm_ndarray(b)
            reshape = True

        batch_size = a.shape[0]

        coeff_vecs = [None] * batch_size
        val_vecs = [None] * batch_size
        a_ht_copy_ev = [None] * batch_size
        b_ht_copy_ev = [None] * batch_size
        ht_lapack_ev = [None] * batch_size

        for i in range(batch_size):
            # oneMKL LAPACK assumes fortran-like array as input, so
            # allocate a memory with 'F' order for dpnp array of coefficient matrix
            # and multiple dependent variables array
            coeff_vecs[i] = dpnp.empty_like(
                a[i], order="F", dtype=res_type, usm_type=res_usm_type
            )
            val_vecs[i] = dpnp.empty_like(
                b[i], order="F", dtype=res_type, usm_type=res_usm_type
            )

            # use DPCTL tensor function to fill the coefficient matrix array
            # and the array of multiple dependent variables with content
            # from the input arrays
            a_ht_copy_ev[i], a_copy_ev = ti._copy_usm_ndarray_into_usm_ndarray(
                src=a_usm_arr[i],
                dst=coeff_vecs[i].get_array(),
                sycl_queue=a.sycl_queue,
            )
            b_ht_copy_ev[i], b_copy_ev = ti._copy_usm_ndarray_into_usm_ndarray(
                src=b_usm_arr[i],
                dst=val_vecs[i].get_array(),
                sycl_queue=b.sycl_queue,
            )

            # Call the LAPACK extension function _gesv to solve the system of linear
            # equations using a portion of the coefficient square matrix and a
            # corresponding portion of the dependent variables array.
            ht_lapack_ev[i], _ = li._gesv(
                exec_q,
                coeff_vecs[i].get_array(),
                val_vecs[i].get_array(),
                depends=[a_copy_ev, b_copy_ev],
            )

        for i in range(batch_size):
            ht_lapack_ev[i].wait()
            b_ht_copy_ev[i].wait()
            a_ht_copy_ev[i].wait()

        # combine the list of solutions into a single array
        out_v = dpnp.array(
            val_vecs, order=b_order, dtype=res_type, usm_type=res_usm_type
        )
        if reshape:
            # shape of the out_v must be equal to the shape of the array of
            # dependent variables
            out_v = out_v.reshape(orig_shape_b)
        return out_v
    else:
        # oneMKL LAPACK gesv overwrites `a` and `b` and assumes fortran-like array as input.
        # Allocate 'F' order memory for dpnp arrays to comply with these requirements.
        a_f = dpnp.empty_like(
            a, order="F", dtype=res_type, usm_type=res_usm_type
        )

        # use DPCTL tensor function to fill the coefficient matrix array
        # with content from the input array `a`
        a_ht_copy_ev, a_copy_ev = ti._copy_usm_ndarray_into_usm_ndarray(
            src=a_usm_arr, dst=a_f.get_array(), sycl_queue=a.sycl_queue
        )

        b_f = dpnp.empty_like(
            b, order="F", dtype=res_type, usm_type=res_usm_type
        )

        # use DPCTL tensor function to fill the array of multiple dependent variables
        # with content from the input array `b`
        b_ht_copy_ev, b_copy_ev = ti._copy_usm_ndarray_into_usm_ndarray(
            src=b_usm_arr, dst=b_f.get_array(), sycl_queue=b.sycl_queue
        )

        # Call the LAPACK extension function _gesv to solve the system of linear
        # equations with the coefficient square matrix and the dependent variables array.
        ht_lapack_ev, _ = li._gesv(
            exec_q, a_f.get_array(), b_f.get_array(), [a_copy_ev, b_copy_ev]
        )

        ht_lapack_ev.wait()
        b_ht_copy_ev.wait()
        a_ht_copy_ev.wait()

        return b_f


def dpnp_slogdet(a):
    """
    dpnp_slogdet(a)

    Returns sign and logarithm of the determinant of `a` array.

    """

    a_usm_type = a.usm_type
    a_sycl_queue = a.sycl_queue

    res_type = _common_type(a)
    logdet_dtype = _real_type(res_type)

    a_shape = a.shape
    shape = a_shape[:-2]
    n = a_shape[-2]

    if a.size == 0:
        # empty batch (result is empty, too) or empty matrices det([[]]) == 1
        sign = dpnp.ones(
            shape, dtype=res_type, usm_type=a_usm_type, sycl_queue=a_sycl_queue
        )
        logdet = dpnp.zeros(
            shape,
            dtype=logdet_dtype,
            usm_type=a_usm_type,
            sycl_queue=a_sycl_queue,
        )
        return sign, logdet

    lu, ipiv, dev_info = _lu_factor(a, res_type)

    # Transposing 'lu' to swap the last two axes for compatibility
    # with 'dpnp.diagonal' as it does not support 'axis1' and 'axis2' arguments.
    # TODO: Replace with 'dpnp.diagonal(lu, axis1=-2, axis2=-1)' when supported.
    lu_transposed = lu.transpose(-2, -1, *range(lu.ndim - 2))
    diag = dpnp.diagonal(lu_transposed)

    logdet = dpnp.log(dpnp.abs(diag)).sum(axis=-1)

    sign = _calculate_determinant_sign(ipiv, diag, res_type, n)

    logdet = logdet.astype(logdet_dtype, copy=False)
    singular = dev_info > 0
    return (
        dpnp.where(singular, res_type.type(0), sign).reshape(shape),
        dpnp.where(singular, logdet_dtype.type("-inf"), logdet).reshape(shape),
    )<|MERGE_RESOLUTION|>--- conflicted
+++ resolved
@@ -812,7 +812,145 @@
         return w, out_v
 
 
-<<<<<<< HEAD
+def dpnp_inv_batched(a, res_type):
+    """
+    dpnp_inv_batched(a, res_type)
+
+    Return the inverses of each matrix in a batch of matrices `a`.
+
+    The inverse of a matrix is such that if it is multiplied by the original matrix,
+    it results in the identity matrix. This function computes the inverses of a batch
+    of square matrices.
+    """
+
+    orig_shape = a.shape
+    # get 3d input arrays by reshape
+    a = a.reshape(-1, orig_shape[-2], orig_shape[-1])
+    batch_size = a.shape[0]
+    a_usm_arr = dpnp.get_usm_ndarray(a)
+    a_sycl_queue = a.sycl_queue
+    a_usm_type = a.usm_type
+    n = a.shape[1]
+
+    # oneMKL LAPACK getri_batch overwrites `a`
+    a_h = dpnp.empty_like(a, order="C", dtype=res_type, usm_type=a_usm_type)
+    ipiv_h = dpnp.empty(
+        (batch_size, n),
+        dtype=dpnp.int64,
+        usm_type=a_usm_type,
+        sycl_queue=a_sycl_queue,
+    )
+    dev_info = [0] * batch_size
+
+    # use DPCTL tensor function to fill the matrix array
+    # with content from the input array `a`
+    a_ht_copy_ev, a_copy_ev = ti._copy_usm_ndarray_into_usm_ndarray(
+        src=a_usm_arr, dst=a_h.get_array(), sycl_queue=a.sycl_queue
+    )
+
+    ipiv_stride = n
+    a_stride = a_h.strides[0]
+
+    # Call the LAPACK extension function _getrf_batch
+    # to perform LU decomposition of a batch of general matrices
+    ht_getrf_ev, getrf_ev = li._getrf_batch(
+        a_sycl_queue,
+        a_h.get_array(),
+        ipiv_h.get_array(),
+        dev_info,
+        n,
+        a_stride,
+        ipiv_stride,
+        batch_size,
+        [a_copy_ev],
+    )
+
+    _check_lapack_dev_info(dev_info)
+
+    # Call the LAPACK extension function _getri_batch
+    # to compute the inverse of a batch of matrices using the results
+    # from the LU decomposition performed by _getrf_batch
+    ht_getri_ev, _ = li._getri_batch(
+        a_sycl_queue,
+        a_h.get_array(),
+        ipiv_h.get_array(),
+        dev_info,
+        n,
+        a_stride,
+        ipiv_stride,
+        batch_size,
+        [getrf_ev],
+    )
+
+    _check_lapack_dev_info(dev_info)
+
+    ht_getri_ev.wait()
+    ht_getrf_ev.wait()
+    a_ht_copy_ev.wait()
+
+    return a_h.reshape(orig_shape)
+
+
+def dpnp_inv(a):
+    """
+    dpnp_inv(a)
+
+    Return the inverse of `a` matrix.
+
+    The inverse of a matrix is such that if it is multiplied by the original matrix,
+    it results in the identity matrix. This function computes the inverse of a single
+    square matrix.
+
+    """
+
+    res_type = _common_type(a)
+    if a.size == 0:
+        return dpnp.empty_like(a, dtype=res_type)
+
+    if a.ndim >= 3:
+        return dpnp_inv_batched(a, res_type)
+
+    a_usm_arr = dpnp.get_usm_ndarray(a)
+    a_sycl_queue = a.sycl_queue
+    a_usm_type = a.usm_type
+
+    a_order = "C" if a.flags.c_contiguous else "F"
+    a_shape = a.shape
+
+    # oneMKL LAPACK gesv overwrites `a` and assumes fortran-like array as input.
+    # To use C-contiguous arrays, we transpose them before passing to gesv.
+    # This transposition is effective because the input array `a` is square.
+    a_f = dpnp.empty_like(a, order=a_order, dtype=res_type)
+
+    # use DPCTL tensor function to fill the coefficient matrix array
+    # with content from the input array `a`
+    a_ht_copy_ev, a_copy_ev = ti._copy_usm_ndarray_into_usm_ndarray(
+        src=a_usm_arr, dst=a_f.get_array(), sycl_queue=a_sycl_queue
+    )
+
+    b_f = dpnp.eye(
+        a_shape[0],
+        dtype=res_type,
+        order=a_order,
+        sycl_queue=a_sycl_queue,
+        usm_type=a_usm_type,
+    )
+
+    if a_order == "F":
+        ht_lapack_ev, _ = li._gesv(
+            a_sycl_queue, a_f.get_array(), b_f.get_array(), [a_copy_ev]
+        )
+    else:
+        ht_lapack_ev, _ = li._gesv(
+            a_sycl_queue, a_f.T.get_array(), b_f.T.get_array(), [a_copy_ev]
+        )
+
+    ht_lapack_ev.wait()
+    a_ht_copy_ev.wait()
+
+    return b_f
+
+
 def dpnp_qr_batch(a, mode="reduced"):
     """
     dpnp_qr_batch(a, mode="reduced")
@@ -895,42 +1033,10 @@
     a_usm_arr = dpnp.get_usm_ndarray(a)
 
     a_t = dpnp.empty_like(a, order="C", dtype=res_type)
-=======
-def dpnp_inv_batched(a, res_type):
-    """
-    dpnp_inv_batched(a, res_type)
-
-    Return the inverses of each matrix in a batch of matrices `a`.
-
-    The inverse of a matrix is such that if it is multiplied by the original matrix,
-    it results in the identity matrix. This function computes the inverses of a batch
-    of square matrices.
-    """
-
-    orig_shape = a.shape
-    # get 3d input arrays by reshape
-    a = a.reshape(-1, orig_shape[-2], orig_shape[-1])
-    batch_size = a.shape[0]
-    a_usm_arr = dpnp.get_usm_ndarray(a)
-    a_sycl_queue = a.sycl_queue
-    a_usm_type = a.usm_type
-    n = a.shape[1]
-
-    # oneMKL LAPACK getri_batch overwrites `a`
-    a_h = dpnp.empty_like(a, order="C", dtype=res_type, usm_type=a_usm_type)
-    ipiv_h = dpnp.empty(
-        (batch_size, n),
-        dtype=dpnp.int64,
-        usm_type=a_usm_type,
-        sycl_queue=a_sycl_queue,
-    )
-    dev_info = [0] * batch_size
->>>>>>> 94ad65bb
 
     # use DPCTL tensor function to fill the matrix array
     # with content from the input array `a`
     a_ht_copy_ev, a_copy_ev = ti._copy_usm_ndarray_into_usm_ndarray(
-<<<<<<< HEAD
         src=a_usm_arr, dst=a_t.get_array(), sycl_queue=a_sycl_queue
     )
 
@@ -954,29 +1060,10 @@
         n,
         a_stride,
         tau_stride,
-=======
-        src=a_usm_arr, dst=a_h.get_array(), sycl_queue=a.sycl_queue
-    )
-
-    ipiv_stride = n
-    a_stride = a_h.strides[0]
-
-    # Call the LAPACK extension function _getrf_batch
-    # to perform LU decomposition of a batch of general matrices
-    ht_getrf_ev, getrf_ev = li._getrf_batch(
-        a_sycl_queue,
-        a_h.get_array(),
-        ipiv_h.get_array(),
-        dev_info,
-        n,
-        a_stride,
-        ipiv_stride,
->>>>>>> 94ad65bb
         batch_size,
         [a_copy_ev],
     )
 
-<<<<<<< HEAD
     ht_lapack_ev.wait()
     a_ht_copy_ev.wait()
 
@@ -1053,58 +1140,11 @@
 
     if a.ndim > 2:
         return dpnp_qr_batch(a, mode=mode)
-=======
-    _check_lapack_dev_info(dev_info)
-
-    # Call the LAPACK extension function _getri_batch
-    # to compute the inverse of a batch of matrices using the results
-    # from the LU decomposition performed by _getrf_batch
-    ht_getri_ev, _ = li._getri_batch(
-        a_sycl_queue,
-        a_h.get_array(),
-        ipiv_h.get_array(),
-        dev_info,
-        n,
-        a_stride,
-        ipiv_stride,
-        batch_size,
-        [getrf_ev],
-    )
-
-    _check_lapack_dev_info(dev_info)
-
-    ht_getri_ev.wait()
-    ht_getrf_ev.wait()
-    a_ht_copy_ev.wait()
-
-    return a_h.reshape(orig_shape)
-
-
-def dpnp_inv(a):
-    """
-    dpnp_inv(a)
-
-    Return the inverse of `a` matrix.
-
-    The inverse of a matrix is such that if it is multiplied by the original matrix,
-    it results in the identity matrix. This function computes the inverse of a single
-    square matrix.
-
-    """
-
-    res_type = _common_type(a)
-    if a.size == 0:
-        return dpnp.empty_like(a, dtype=res_type)
-
-    if a.ndim >= 3:
-        return dpnp_inv_batched(a, res_type)
->>>>>>> 94ad65bb
 
     a_usm_arr = dpnp.get_usm_ndarray(a)
     a_sycl_queue = a.sycl_queue
     a_usm_type = a.usm_type
 
-<<<<<<< HEAD
     res_type = _common_type(a)
 
     m, n = a.shape
@@ -1221,43 +1261,6 @@
         q.astype(dtype=res_type, copy=False),
         dpnp.triu(r).astype(dtype=res_type, copy=False),
     )
-=======
-    a_order = "C" if a.flags.c_contiguous else "F"
-    a_shape = a.shape
-
-    # oneMKL LAPACK gesv overwrites `a` and assumes fortran-like array as input.
-    # To use C-contiguous arrays, we transpose them before passing to gesv.
-    # This transposition is effective because the input array `a` is square.
-    a_f = dpnp.empty_like(a, order=a_order, dtype=res_type)
-
-    # use DPCTL tensor function to fill the coefficient matrix array
-    # with content from the input array `a`
-    a_ht_copy_ev, a_copy_ev = ti._copy_usm_ndarray_into_usm_ndarray(
-        src=a_usm_arr, dst=a_f.get_array(), sycl_queue=a_sycl_queue
-    )
-
-    b_f = dpnp.eye(
-        a_shape[0],
-        dtype=res_type,
-        order=a_order,
-        sycl_queue=a_sycl_queue,
-        usm_type=a_usm_type,
-    )
-
-    if a_order == "F":
-        ht_lapack_ev, _ = li._gesv(
-            a_sycl_queue, a_f.get_array(), b_f.get_array(), [a_copy_ev]
-        )
-    else:
-        ht_lapack_ev, _ = li._gesv(
-            a_sycl_queue, a_f.T.get_array(), b_f.T.get_array(), [a_copy_ev]
-        )
-
-    ht_lapack_ev.wait()
-    a_ht_copy_ev.wait()
-
-    return b_f
->>>>>>> 94ad65bb
 
 
 def dpnp_solve(a, b):
