# cython: language_level=3
# distutils: language = c++
# -*- coding: utf-8 -*-
# *****************************************************************************
# Copyright (c) 2016-2023, Intel Corporation
# All rights reserved.
#
# Redistribution and use in source and binary forms, with or without
# modification, are permitted provided that the following conditions are met:
# - Redistributions of source code must retain the above copyright notice,
#   this list of conditions and the following disclaimer.
# - Redistributions in binary form must reproduce the above copyright notice,
#   this list of conditions and the following disclaimer in the documentation
#   and/or other materials provided with the distribution.
#
# THIS SOFTWARE IS PROVIDED BY THE COPYRIGHT HOLDERS AND CONTRIBUTORS "AS IS"
# AND ANY EXPRESS OR IMPLIED WARRANTIES, INCLUDING, BUT NOT LIMITED TO, THE
# IMPLIED WARRANTIES OF MERCHANTABILITY AND FITNESS FOR A PARTICULAR PURPOSE
# ARE DISCLAIMED. IN NO EVENT SHALL THE COPYRIGHT HOLDER OR CONTRIBUTORS BE
# LIABLE FOR ANY DIRECT, INDIRECT, INCIDENTAL, SPECIAL, EXEMPLARY, OR
# CONSEQUENTIAL DAMAGES (INCLUDING, BUT NOT LIMITED TO, PROCUREMENT OF
# SUBSTITUTE GOODS OR SERVICES; LOSS OF USE, DATA, OR PROFITS; OR BUSINESS
# INTERRUPTION) HOWEVER CAUSED AND ON ANY THEORY OF LIABILITY, WHETHER IN
# CONTRACT, STRICT LIABILITY, OR TORT (INCLUDING NEGLIGENCE OR OTHERWISE)
# ARISING IN ANY WAY OUT OF THE USE OF THIS SOFTWARE, EVEN IF ADVISED OF
# THE POSSIBILITY OF SUCH DAMAGE.
# *****************************************************************************

"""
Interface of the DPNP

Notes
-----
This module is a face or public interface file for the library
it contains:
 - Interface functions
 - documentation for the functions
 - The functions parameters check

"""


import os
import numpy
import numpy.lib.stride_tricks as np_st
import dpnp.config as config
import collections

import dpctl
import dpctl.tensor as dpt

from dpnp.dpnp_array import dpnp_array
from dpnp.dpnp_algo import *
from dpnp.dpnp_utils import *
from dpnp.fft import *
from dpnp.linalg import *
from dpnp.random import *

__all__ = [
    "array_equal",
    "asnumpy",
    "astype",
    "convert_single_elem_array_to_scalar",
    "default_float_type",
    "dpnp_queue_initialize",
    "dpnp_queue_is_cpu",
    "from_dlpack",
    "get_dpnp_descriptor",
    "get_include",
    "get_normalized_queue_device",
    "get_usm_ndarray",
<<<<<<< HEAD
=======
    "get_usm_ndarray_or_scalar",
>>>>>>> a7aa9afc
    "is_supported_array_type"
]

from dpnp import (
    isscalar,
    float64
)

from dpnp.dpnp_iface_arraycreation import *
from dpnp.dpnp_iface_bitwise import *
from dpnp.dpnp_iface_counting import *
from dpnp.dpnp_iface_indexing import *
from dpnp.dpnp_iface_libmath import *
from dpnp.dpnp_iface_linearalgebra import *
from dpnp.dpnp_iface_logic import *
from dpnp.dpnp_iface_manipulation import *
from dpnp.dpnp_iface_mathematical import *
from dpnp.dpnp_iface_searching import *
from dpnp.dpnp_iface_sorting import *
from dpnp.dpnp_iface_statistics import *
from dpnp.dpnp_iface_trigonometric import *

from dpnp.dpnp_iface_arraycreation import __all__ as __all__arraycreation
from dpnp.dpnp_iface_bitwise import __all__ as __all__bitwise
from dpnp.dpnp_iface_counting import __all__ as __all__counting
from dpnp.dpnp_iface_indexing import __all__ as __all__indexing
from dpnp.dpnp_iface_libmath import __all__ as __all__libmath
from dpnp.dpnp_iface_linearalgebra import __all__ as __all__linearalgebra
from dpnp.dpnp_iface_logic import __all__ as __all__logic
from dpnp.dpnp_iface_manipulation import __all__ as __all__manipulation
from dpnp.dpnp_iface_mathematical import __all__ as __all__mathematical
from dpnp.dpnp_iface_searching import __all__ as __all__searching
from dpnp.dpnp_iface_sorting import __all__ as __all__sorting
from dpnp.dpnp_iface_statistics import __all__ as __all__statistics
from dpnp.dpnp_iface_trigonometric import __all__ as __all__trigonometric

__all__ += __all__arraycreation
__all__ += __all__bitwise
__all__ += __all__counting
__all__ += __all__indexing
__all__ += __all__libmath
__all__ += __all__linearalgebra
__all__ += __all__logic
__all__ += __all__manipulation
__all__ += __all__mathematical
__all__ += __all__searching
__all__ += __all__sorting
__all__ += __all__statistics
__all__ += __all__trigonometric


def array_equal(a1, a2, equal_nan=False):
    """
    True if two arrays have the same shape and elements, False otherwise.

    For full documentation refer to :obj:`numpy.array_equal`.

    See Also
    --------
    :obj:`dpnp.allclose` : Returns True if two arrays are element-wise equal
                           within a tolerance.
    :obj:`dpnp.array_equiv` : Returns True if input arrays are shape consistent
                              and all elements equal.

    """

    return numpy.array_equal(a1, a2)


def asnumpy(input, order='C'):
    """
    Returns the NumPy array with input data.

    Notes
    -----
    This function works exactly the same as :obj:`numpy.asarray`.

    """
    if isinstance(input, dpnp_array):
        return input.asnumpy()

    if isinstance(input, dpt.usm_ndarray):
        return dpt.asnumpy(input)

    return numpy.asarray(input, order=order)


def astype(x1, dtype, order='K', casting='unsafe', subok=True, copy=True):
    """Copy the array with data type casting."""
    if isinstance(x1, dpnp_array):
        return x1.astype(dtype, order=order, casting=casting, copy=copy)

    if isinstance(x1, dpt.usm_ndarray):
        return dpt.astype(x1, dtype, order=order, casting=casting, copy=copy)

    x1_desc = get_dpnp_descriptor(x1, copy_when_nondefault_queue=False)
    if not x1_desc:
        pass
    elif order != 'K':
        pass
    elif casting != 'unsafe':
        pass
    elif not subok:
        pass
    elif not copy:
        pass
    elif x1_desc.dtype == numpy.complex128 or dtype == numpy.complex128:
        pass
    elif x1_desc.dtype == numpy.complex64 or dtype == numpy.complex64:
        pass
    else:
        return dpnp_astype(x1_desc, dtype).get_pyobj()

    return call_origin(numpy.ndarray.astype, x1, dtype, order=order, casting=casting, subok=subok, copy=copy)


def convert_single_elem_array_to_scalar(obj, keepdims=False):
    """
    Convert array with single element to scalar
    """

    if (obj.ndim > 0) and (obj.size == 1) and (keepdims is False):
        return obj.dtype.type(obj[0])

    return obj


def default_float_type(device=None, sycl_queue=None):
    """
    Return a floating type used by default in DPNP depending on device capabilities.

    Parameters
    ----------
    device : {None, string, SyclDevice, SyclQueue}, optional
        An array API concept of device where an array of default floating type might be created.
        The `device` can be ``None`` (the default), an OneAPI filter selector string,
        an instance of :class:`dpctl.SyclDevice` corresponding to a non-partitioned SYCL device,
        an instance of :class:`dpctl.SyclQueue`, or a `Device` object returned by
        :obj:`dpnp.dpnp_array.dpnp_array.device` property.
        The value ``None`` is interpreted as to use a default device.
    sycl_queue : {None, SyclQueue}, optional
        A SYCL queue which might be used to create an array of default floating type.
        The `sycl_queue` can be ``None`` (the default), which is interpreted as
        to get the SYCL queue from `device` keyword if present or to use a default queue.

    Returns
    -------
    dt : dtype
        A default DPNP floating type.

    """

    _sycl_queue = get_normalized_queue_device(device=device, sycl_queue=sycl_queue)
    return map_dtype_to_device(float64, _sycl_queue.sycl_device)


def from_dlpack(obj, /):
    """
    Create a dpnp array from a Python object implementing the ``__dlpack__``
    protocol.

    See https://dmlc.github.io/dlpack/latest/ for more details.

    Parameters
    ----------
    obj : object
        A Python object representing an array that implements the ``__dlpack__``
        and ``__dlpack_device__`` methods.

    Returns
    -------
    out : dpnp_array
        Returns a new dpnp array containing the data from another array
        (obj) with the ``__dlpack__`` method on the same device as object.

    """

    usm_ary = dpt.from_dlpack(obj)
    return dpnp_array._create_from_usm_ndarray(usm_ary)


def get_dpnp_descriptor(ext_obj,
                        copy_when_strides=True,
                        copy_when_nondefault_queue=True,
                        alloc_dtype=None,
                        alloc_usm_type=None,
                        alloc_queue=None):
    """
    Return True:
      never
    Return DPNP internal data discriptor object if:
      1. We can proceed with input data object with DPNP
      2. We want to handle input data object
    Return False if:
      1. We do not want to work with input data object
      2. We can not handle with input data object
    """

    # TODO need to allow "import dpnp" with no build procedure
    # if no_modules_load_doc_build();
    #    return False

    if use_origin_backend():
        return False

    # It's required to keep track of input object if a non-strided copy is going to be created.
    # Thus there will be an extra descriptor allocated to refer on original input.
    orig_desc = None

    # If input object is a scalar, it means it was allocated on host memory.
    # We need to copy it to USM memory according to compute follows data paradigm.
    if isscalar(ext_obj):
        ext_obj = array(ext_obj, dtype=alloc_dtype, usm_type=alloc_usm_type, sycl_queue=alloc_queue)

    # while dpnp functions have no implementation with strides support
    # we need to create a non-strided copy
    # if function get implementation for strides case
    # then this behavior can be disabled with setting "copy_when_strides"
    if copy_when_strides and getattr(ext_obj, "strides", None) is not None:
        # TODO: replace this workaround when usm_ndarray will provide such functionality
        shape_offsets = tuple(numpy.prod(ext_obj.shape[i + 1:], dtype=numpy.int64) for i in range(ext_obj.ndim))

        if hasattr(ext_obj, "__sycl_usm_array_interface__"):
            ext_obj_offset = ext_obj.__sycl_usm_array_interface__.get("offset", 0)
        else:
            ext_obj_offset = 0

        if ext_obj.strides != shape_offsets or ext_obj_offset != 0:
            orig_desc = dpnp_descriptor(ext_obj)
            ext_obj = array(ext_obj)

    # while dpnp functions are based on DPNP_QUEUE
    # we need to create a copy on device associated with DPNP_QUEUE
    # if function get implementation for different queue
    # then this behavior can be disabled with setting "copy_when_nondefault_queue"
    queue = getattr(ext_obj, "sycl_queue", None)
    if queue is not None and copy_when_nondefault_queue:
        default_queue = dpctl.SyclQueue()
        queue_is_default = dpctl.utils.get_execution_queue([queue, default_queue]) is not None
        if not queue_is_default:
            ext_obj = array(ext_obj, sycl_queue=default_queue)

    dpnp_desc = dpnp_descriptor(ext_obj, orig_desc)
    if dpnp_desc.is_valid:
        return dpnp_desc

    return False


def get_include():
    """
    Return the directory that contains the DPNP C++ backend \\*.h header files.
    """

    dpnp_path = os.path.join(os.path.dirname(__file__), "backend", "include")

    return dpnp_path


def get_normalized_queue_device(obj=None,
                                device=None,
                                sycl_queue=None):
    """
    Utility to process complementary keyword arguments 'device' and 'sycl_queue'
    in subsequent calls of functions from `dpctl.tensor` module.

    If both arguments 'device' and 'sycl_queue' have default value `None`
    and 'obj' has `sycl_queue` attribute, it assumes that Compute Follows Data
    approach has to be applied and so the resulting SYCL queue will be normalized
    based on the queue value from 'obj'.

    Args:
        obj (optional): A python object. Can be an instance of `dpnp_array`,
            `dpctl.tensor.usm_ndarray`, an object representing SYCL USM allocation
            and implementing `__sycl_usm_array_interface__` protocol,
            an instance of `numpy.ndarray`, an object supporting Python buffer protocol,
            a Python scalar, or a (possibly nested) sequence of Python scalars.
        sycl_queue (:class:`dpctl.SyclQueue`, optional):
            explicitly indicates where USM allocation is done
            and the population code (if any) is executed.
            Value `None` is interpreted as get the SYCL queue
            from `obj` parameter if not None, from `device` keyword,
            or use default queue.
            Default: None
        device (string, :class:`dpctl.SyclDevice`, :class:`dpctl.SyclQueue,
            :class:`dpctl.tensor.Device`, optional):
            array-API keyword indicating non-partitioned SYCL device
            where array is allocated.
    Returns
        :class:`dpctl.SyclQueue` object normalized by `normalize_queue_device` call
        of `dpctl.tensor` module invoked with 'device' and 'sycl_queue' values.
        If both incoming 'device' and 'sycl_queue' are None and 'obj' has `sycl_queue` attribute,
        the normalization will be performed for 'obj.sycl_queue' value.
    Raises:
        TypeError: if argument is not of the expected type, or keywords
            imply incompatible queues.
    """
    if device is None and sycl_queue is None and obj is not None and hasattr(obj, 'sycl_queue'):
        sycl_queue = obj.sycl_queue

    # TODO: remove check dpt._device has attribute 'normalize_queue_device'
    if hasattr(dpt._device, 'normalize_queue_device'):
        return dpt._device.normalize_queue_device(sycl_queue=sycl_queue, device=device)
    return sycl_queue


def get_usm_ndarray(a):
    """
    Return :class:`dpctl.tensor.usm_ndarray` from input array `a`.

    Parameters
    ----------
    a : {dpnp_array, usm_ndarray}
        Input array of supported type :class:`dpnp.ndarray`
        or :class:`dpctl.tensor.usm_ndarray`.

    Returns
    -------
    out : usm_ndarray
        A dpctl USM ndarray of input array `a`.

    Raises
    ------
    TypeError
        If input parameter `a` is of unsupported array type.

    """

    if isinstance(a, dpnp_array):
        return a.get_array()
    if isinstance(a, dpt.usm_ndarray):
        return a
    raise TypeError("An array must be any of supported type, but got {}".format(type(a)))


<<<<<<< HEAD
=======
def get_usm_ndarray_or_scalar(a):
    """
    Return scalar or :class:`dpctl.tensor.usm_ndarray` from input object `a`.

    Parameters
    ----------
    a : {scalar, dpnp_array, usm_ndarray}
        Input of any supported type: scalar, :class:`dpnp.ndarray`
        or :class:`dpctl.tensor.usm_ndarray`.

    Returns
    -------
    out : scalar, usm_ndarray
        A scalar if the input `a` is scalar.
        A dpctl USM ndarray if the input `a` is array.

    Raises
    ------
    TypeError
        If input parameter `a` is of unsupported object type.

    """

    return a if isscalar(a) else get_usm_ndarray(a)


>>>>>>> a7aa9afc
def is_supported_array_type(a):
    """
    Return ``True`` if an array of either type :class:`dpnp.ndarray`
    or :class:`dpctl.tensor.usm_ndarray` type, ``False`` otherwise.

    Parameters
    ----------
    a : array
        An input array to check the type.

    Returns
    -------
    out : bool
        ``True`` if type of array `a` is supported array type,
        ``False`` otherwise.

    """

    return isinstance(a, (dpnp_array, dpt.usm_ndarray))<|MERGE_RESOLUTION|>--- conflicted
+++ resolved
@@ -69,10 +69,7 @@
     "get_include",
     "get_normalized_queue_device",
     "get_usm_ndarray",
-<<<<<<< HEAD
-=======
     "get_usm_ndarray_or_scalar",
->>>>>>> a7aa9afc
     "is_supported_array_type"
 ]
 
@@ -408,8 +405,6 @@
     raise TypeError("An array must be any of supported type, but got {}".format(type(a)))
 
 
-<<<<<<< HEAD
-=======
 def get_usm_ndarray_or_scalar(a):
     """
     Return scalar or :class:`dpctl.tensor.usm_ndarray` from input object `a`.
@@ -436,7 +431,6 @@
     return a if isscalar(a) else get_usm_ndarray(a)
 
 
->>>>>>> a7aa9afc
 def is_supported_array_type(a):
     """
     Return ``True`` if an array of either type :class:`dpnp.ndarray`
